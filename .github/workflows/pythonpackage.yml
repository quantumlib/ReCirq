# Copyright 2020 Google, LLC.
#
# Licensed under the Apache License, Version 2.0 (the "License");
# you may not use this file except in compliance with the License.
# You may obtain a copy of the License at
#
#    http://www.apache.org/licenses/LICENSE-2.0
#
# Unless required by applicable law or agreed to in writing, software
# distributed under the License is distributed on an "AS IS" BASIS,
# WITHOUT WARRANTIES OR CONDITIONS OF ANY KIND, either express or implied.
# See the License for the specific language governing permissions and
# limitations under the License.

name: Python package
on:
  push:
    branches: [ master ]
  pull_request:
    branches: [ master ]

jobs:
  pytest:
    name: Pytest
    runs-on: ubuntu-latest
    strategy:
      matrix:
        cirq-version:
          - 'current'
          - 'previous'
          - 'next'
      fail-fast: false
    steps:
      - uses: actions/checkout@v2
      - uses: actions/setup-python@v2
        with:
          python-version: '3.10'
      - name: Install dependencies
        run: |
          python -m pip install --upgrade pip
          python dev_tools/write-ci-requirements.py --relative-cirq-version=${{ matrix.cirq-version }} --all-extras
          pip install -r ci-requirements.txt
          pip install -e third_party/quaff
          pip install --no-deps -e .

      - name: Lint with flake8
        run: |
          pip install flake8
          # stop the build if there are Python syntax errors or undefined names
          flake8 . --count --select=E9,F63,F7,F82 --show-source --statistics
          # exit-zero treats all errors as warnings. The GitHub editor is 127 chars wide
          flake8 . --count --exit-zero --max-complexity=10 --max-line-length=127 --statistics

      - name: Test with pytest
        run: |
          pip install pytest
          # RECIRQ_IMPORT_FAILSAFE: skip tests on unsupported Cirq configurations
<<<<<<< HEAD
          # EXPORT_OMP_NUMTHREADS: pyscf has poor openmp performace which slows down qcqmc tests.
          export OMP_NUM_THREADS=1
          RECIRQ_IMPORT_FAILSAFE=y pytest -v --skipslow
=======
          # EXPORT_OMP_NUM_THREADS: pyscf has poor openmp performance which slows down qcqmc tests.
          export OMP_NUM_THREADS=1
          RECIRQ_IMPORT_FAILSAFE=y pytest -v
>>>>>>> e0206d98

  nbformat:
    name: Notebook formatting
    runs-on: ubuntu-latest
    steps:
      - uses: actions/checkout@v2
      - uses: actions/setup-python@v2
        with:
          python-version: '3.10'
      - name: Doc check
        run: dev_tools/nbfmt<|MERGE_RESOLUTION|>--- conflicted
+++ resolved
@@ -55,15 +55,9 @@
         run: |
           pip install pytest
           # RECIRQ_IMPORT_FAILSAFE: skip tests on unsupported Cirq configurations
-<<<<<<< HEAD
-          # EXPORT_OMP_NUMTHREADS: pyscf has poor openmp performace which slows down qcqmc tests.
+          # EXPORT_OMP_NUM_THREADS: pyscf has poor openmp performance which slows down qcqmc tests.
           export OMP_NUM_THREADS=1
           RECIRQ_IMPORT_FAILSAFE=y pytest -v --skipslow
-=======
-          # EXPORT_OMP_NUM_THREADS: pyscf has poor openmp performance which slows down qcqmc tests.
-          export OMP_NUM_THREADS=1
-          RECIRQ_IMPORT_FAILSAFE=y pytest -v
->>>>>>> e0206d98
 
   nbformat:
     name: Notebook formatting

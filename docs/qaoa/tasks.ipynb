--- conflicted
+++ resolved
@@ -1,5 +1,4 @@
 {
-<<<<<<< HEAD
  "cells": [
   {
    "cell_type": "markdown",
@@ -10,465 +9,6 @@
    "source": [
     "##### Copyright 2020 Google"
    ]
-=======
-  "cells": [
-    {
-      "cell_type": "markdown",
-      "metadata": {
-        "colab_type": "text",
-        "id": "dcQ6l8DrzJad"
-      },
-      "source": [
-        "##### Copyright 2020 Google"
-      ]
-    },
-    {
-      "cell_type": "code",
-      "execution_count": null,
-      "metadata": {
-        "cellView": "form",
-        "colab": {},
-        "colab_type": "code",
-        "id": "7GiJJW7KzLLA"
-      },
-      "outputs": [],
-      "source": [
-        "#@title Licensed under the Apache License, Version 2.0 (the \"License\");\n",
-        "# you may not use this file except in compliance with the License.\n",
-        "# You may obtain a copy of the License at\n",
-        "#\n",
-        "# https://www.apache.org/licenses/LICENSE-2.0\n",
-        "#\n",
-        "# Unless required by applicable law or agreed to in writing, software\n",
-        "# distributed under the License is distributed on an \"AS IS\" BASIS,\n",
-        "# WITHOUT WARRANTIES OR CONDITIONS OF ANY KIND, either express or implied.\n",
-        "# See the License for the specific language governing permissions and\n",
-        "# limitations under the License."
-      ]
-    },
-    {
-      "cell_type": "markdown",
-      "metadata": {
-        "colab_type": "text",
-        "id": "Iznv7pW1yzWA"
-      },
-      "source": [
-        "# QAOA Tasks"
-      ]
-    },
-    {
-      "cell_type": "markdown",
-      "metadata": {
-        "colab_type": "text",
-        "id": "UX6Wn1flzYOg"
-      },
-      "source": [
-        "<table class=\"tfo-notebook-buttons\" align=\"left\">\n",
-        "  <td>\n",
-        "    <a target=\"_blank\" href=\"https://www.example.org/cirq/research/qaoa/tasks\"><img src=\"https://www.tensorflow.org/images/tf_logo_32px.png\" />View on QuantumLib</a>\n",
-        "  </td>\n",
-        "  <td>\n",
-        "    <a target=\"_blank\" href=\"https://colab.research.google.com/github/quantumlib/ReCirq/blob/master/docs/qaoa/tasks.ipynb\"><img src=\"https://www.tensorflow.org/images/colab_logo_32px.png\" />Run in Google Colab</a>\n",
-        "  </td>\n",
-        "  <td>\n",
-        "    <a target=\"_blank\" href=\"https://github.com/quantumlib/ReCirq/blob/master/docs/qaoa/tasks.ipynb\"><img src=\"https://www.tensorflow.org/images/GitHub-Mark-32px.png\" />View source on GitHub</a>\n",
-        "  </td>\n",
-        "  <td>\n",
-        "    <a href=\"https://storage.googleapis.com/tensorflow_docs/ReCirq/docs/qaoa/tasks.ipynb\"><img src=\"https://www.tensorflow.org/images/download_logo_32px.png\" />Download notebook</a>\n",
-        "  </td>\n",
-        "</table>"
-      ]
-    },
-    {
-      "cell_type": "markdown",
-      "metadata": {
-        "colab_type": "text",
-        "id": "ODiWjvdR0A-c"
-      },
-      "source": [
-        "## Setup\n",
-        "\n",
-        "Install the ReCirq package:"
-      ]
-    },
-    {
-      "cell_type": "code",
-      "execution_count": null,
-      "metadata": {
-        "colab": {},
-        "colab_type": "code",
-        "id": "CNcvxXPs0Buy"
-      },
-      "outputs": [],
-      "source": [
-        "!pip install git+https://github.com/quantumlib/ReCirq"
-      ]
-    },
-    {
-      "cell_type": "markdown",
-      "metadata": {
-        "colab_type": "text",
-        "id": "7EyHaU6p0Ebv"
-      },
-      "source": [
-        "And import ReCirq:"
-      ]
-    },
-    {
-      "cell_type": "code",
-      "execution_count": null,
-      "metadata": {
-        "colab": {},
-        "colab_type": "code",
-        "id": "hJC1Mqt00Txt"
-      },
-      "outputs": [],
-      "source": [
-        "import recirq"
-      ]
-    },
-    {
-      "cell_type": "markdown",
-      "metadata": {
-        "colab_type": "text",
-        "id": "L2vg1-UXyzWC"
-      },
-      "source": [
-        "## Problem generation\n",
-        "\n",
-        "First, we generate and save all of the random instances of the problem. This is not computationally intensive but very important to do first so we have a fixed set of random instances."
-      ]
-    },
-    {
-      "cell_type": "code",
-      "execution_count": null,
-      "metadata": {
-        "colab": {},
-        "colab_type": "code",
-        "id": "_ljoY33fyzWD"
-      },
-      "outputs": [],
-      "source": [
-        "from recirq.qaoa.experiments.problem_generation_tasks import \\\n",
-        "    SKProblemGenerationTask, HardwareGridProblemGenerationTask, ThreeRegularProblemGenerationTask, \\\n",
-        "    generate_3_regular_problem, generate_sk_problem, generate_hardware_grid_problem\n",
-        "\n",
-        "pgen_dataset_id = '2020-03-tutorial'\n",
-        "hardware_grid_problem_tasks = [\n",
-        "    HardwareGridProblemGenerationTask(\n",
-        "        dataset_id=pgen_dataset_id,\n",
-        "        device_name='Sycamore23',\n",
-        "        instance_i=i,\n",
-        "        n_qubits=n\n",
-        "    )\n",
-        "    for i in range(5)\n",
-        "    for n in range(2, 8 + 1, 2)\n",
-        "]\n",
-        "recirq.display_markdown_docstring(HardwareGridProblemGenerationTask)"
-      ]
-    },
-    {
-      "cell_type": "code",
-      "execution_count": null,
-      "metadata": {
-        "colab": {},
-        "colab_type": "code",
-        "id": "1o5-pazdyzWH"
-      },
-      "outputs": [],
-      "source": [
-        "sk_problem_tasks = [\n",
-        "    SKProblemGenerationTask(\n",
-        "        dataset_id=pgen_dataset_id,\n",
-        "        instance_i=i,\n",
-        "        n_qubits=n\n",
-        "    )\n",
-        "    for i in range(5)\n",
-        "    for n in range(3, 7 + 1, 2)\n",
-        "]\n",
-        "recirq.display_markdown_docstring(SKProblemGenerationTask)"
-      ]
-    },
-    {
-      "cell_type": "code",
-      "execution_count": null,
-      "metadata": {
-        "colab": {},
-        "colab_type": "code",
-        "id": "qyiL_W_KyzWK"
-      },
-      "outputs": [],
-      "source": [
-        "three_regular_problem_tasks = [\n",
-        "    ThreeRegularProblemGenerationTask(\n",
-        "        dataset_id=pgen_dataset_id,\n",
-        "        instance_i=i,\n",
-        "        n_qubits=n\n",
-        "    )\n",
-        "    for i in range(5)\n",
-        "    for n in range(3, 8 + 1) if 3 * n % 2 == 0\n",
-        "]"
-      ]
-    },
-    {
-      "cell_type": "markdown",
-      "metadata": {
-        "colab_type": "text",
-        "id": "bMBE4_hWyzWO"
-      },
-      "source": [
-        "### Run the tasks"
-      ]
-    },
-    {
-      "cell_type": "code",
-      "execution_count": null,
-      "metadata": {
-        "colab": {},
-        "colab_type": "code",
-        "id": "EYmmjjRnyzWO"
-      },
-      "outputs": [],
-      "source": [
-        "for task in hardware_grid_problem_tasks:\n",
-        "    generate_hardware_grid_problem(task)\n",
-        "for task in sk_problem_tasks:\n",
-        "    generate_sk_problem(task)\n",
-        "for task in three_regular_problem_tasks:\n",
-        "    generate_3_regular_problem(task)"
-      ]
-    },
-    {
-      "cell_type": "markdown",
-      "metadata": {
-        "colab_type": "text",
-        "id": "JxNchpctyzWR"
-      },
-      "source": [
-        "## Angle precomputation"
-      ]
-    },
-    {
-      "cell_type": "code",
-      "execution_count": null,
-      "metadata": {
-        "colab": {},
-        "colab_type": "code",
-        "id": "G0eSk61UyzWR"
-      },
-      "outputs": [],
-      "source": [
-        "from recirq.qaoa.experiments.angle_precomputation_tasks import \\\n",
-        "    AnglePrecomputationTask, precompute_angles\n",
-        "\n",
-        "apre_dataset_id = '2020-03-tutorial'\n",
-        "precompute_tasks = [\n",
-        "    AnglePrecomputationTask(\n",
-        "        dataset_id=apre_dataset_id,\n",
-        "        generation_task=gen_task,\n",
-        "        p=p)\n",
-        "    for gen_task in recirq.roundrobin(\n",
-        "        hardware_grid_problem_tasks,\n",
-        "        sk_problem_tasks,\n",
-        "        three_regular_problem_tasks,\n",
-        "    )\n",
-        "    for p in range(1, 3 + 1)\n",
-        "]\n",
-        "recirq.display_markdown_docstring(AnglePrecomputationTask)"
-      ]
-    },
-    {
-      "cell_type": "code",
-      "execution_count": null,
-      "metadata": {
-        "colab": {},
-        "colab_type": "code",
-        "id": "9TICgyjByzWU"
-      },
-      "outputs": [],
-      "source": [
-        "for task in precompute_tasks:\n",
-        "    precompute_angles(task)"
-      ]
-    },
-    {
-      "cell_type": "markdown",
-      "metadata": {
-        "colab_type": "text",
-        "id": "U-4ZhSe_yzWX"
-      },
-      "source": [
-        "## Precomputed angle data collection"
-      ]
-    },
-    {
-      "cell_type": "code",
-      "execution_count": null,
-      "metadata": {
-        "colab": {},
-        "colab_type": "code",
-        "id": "yxAV6GjWyzWY"
-      },
-      "outputs": [],
-      "source": [
-        "from recirq.qaoa.experiments.precomputed_execution_tasks import \\\n",
-        "    PrecomputedDataCollectionTask, collect_data\n",
-        "    \n",
-        "\n",
-        "dcol_dataset_id = '2020-03-tutorial'\n",
-        "data_collection_tasks = [\n",
-        "    PrecomputedDataCollectionTask(\n",
-        "        dataset_id=dcol_dataset_id,\n",
-        "        precomputation_task=pre_task,\n",
-        "        device_name='Syc23-simulator',\n",
-        "        n_shots=50_000,\n",
-        "        structured=True,\n",
-        "    )\n",
-        "    for pre_task in precompute_tasks\n",
-        "]\n",
-        "recirq.display_markdown_docstring(PrecomputedDataCollectionTask)"
-      ]
-    },
-    {
-      "cell_type": "code",
-      "execution_count": null,
-      "metadata": {
-        "colab": {},
-        "colab_type": "code",
-        "id": "F5oIYM1GyzWb",
-        "scrolled": true
-      },
-      "outputs": [],
-      "source": [
-        "await recirq.execute_in_queue(collect_data, data_collection_tasks, num_workers=2)"
-      ]
-    },
-    {
-      "cell_type": "markdown",
-      "metadata": {
-        "colab_type": "text",
-        "id": "ZR4uOP5SyzWe"
-      },
-      "source": [
-        "## Landscape data collection"
-      ]
-    },
-    {
-      "cell_type": "code",
-      "execution_count": null,
-      "metadata": {
-        "colab": {},
-        "colab_type": "code",
-        "id": "9fx1_PF5yzWe"
-      },
-      "outputs": [],
-      "source": [
-        "from recirq.qaoa.experiments.p1_landscape_tasks import \\\n",
-        "    P1LandscapeDataCollectionTask, \\\n",
-        "    get_data_collection_tasks_on_a_grid, \\\n",
-        "    collect_either_landscape_or_cal\n",
-        "\n",
-        "recirq.display_markdown_docstring(P1LandscapeDataCollectionTask)"
-      ]
-    },
-    {
-      "cell_type": "code",
-      "execution_count": null,
-      "metadata": {
-        "colab": {},
-        "colab_type": "code",
-        "id": "XlcHhXUwyzWh"
-      },
-      "outputs": [],
-      "source": [
-        "hardware_grid_problem_task = HardwareGridProblemGenerationTask(\n",
-        "    dataset_id=pgen_dataset_id,\n",
-        "    device_name='Sycamore23',\n",
-        "    instance_i=0,\n",
-        "    n_qubits=4\n",
-        ")\n",
-        "data_collection_tasks = get_data_collection_tasks_on_a_grid(\n",
-        "    pgen_task=hardware_grid_problem_task,\n",
-        "    dataset_id=dcol_dataset_id,\n",
-        "    gamma_res=11,\n",
-        "    beta_res=11,\n",
-        "    device_name='Syc23-simulator',\n",
-        "    epoch=\"grid\")\n",
-        "\n",
-        "await recirq.execute_in_queue(collect_either_landscape_or_cal,\n",
-        "                              data_collection_tasks,\n",
-        "                              num_workers=2)"
-      ]
-    },
-    {
-      "cell_type": "code",
-      "execution_count": null,
-      "metadata": {
-        "colab": {},
-        "colab_type": "code",
-        "id": "FTxZFYPLyzWj"
-      },
-      "outputs": [],
-      "source": [
-        "sk_problem_task = SKProblemGenerationTask(\n",
-        "    dataset_id=pgen_dataset_id,\n",
-        "    instance_i=0,\n",
-        "    n_qubits=3,\n",
-        ")\n",
-        "data_collection_tasks = get_data_collection_tasks_on_a_grid(\n",
-        "    pgen_task=sk_problem_task,\n",
-        "    dataset_id=dcol_dataset_id,\n",
-        "    gamma_res=11,\n",
-        "    beta_res=11,\n",
-        "    device_name='Syc23-simulator',\n",
-        "    epoch=\"sk\")\n",
-        "await recirq.execute_in_queue(collect_either_landscape_or_cal,\n",
-        "                              data_collection_tasks,\n",
-        "                              num_workers=2)"
-      ]
-    },
-    {
-      "cell_type": "code",
-      "execution_count": null,
-      "metadata": {
-        "colab": {},
-        "colab_type": "code",
-        "id": "Rq1ePbzQyzWm"
-      },
-      "outputs": [],
-      "source": [
-        "three_regular_problem_task = ThreeRegularProblemGenerationTask(\n",
-        "    dataset_id=pgen_dataset_id,\n",
-        "    instance_i=0,\n",
-        "    n_qubits=4\n",
-        ")\n",
-        "data_collection_tasks = get_data_collection_tasks_on_a_grid(\n",
-        "    pgen_task=three_regular_problem_task,\n",
-        "    dataset_id=dcol_dataset_id,\n",
-        "    device_name='Syc23-simulator',\n",
-        "    gamma_res=11,\n",
-        "    beta_res=11,\n",
-        "    epoch=\"tr\")\n",
-        "\n",
-        "await recirq.execute_in_queue(collect_either_landscape_or_cal,\n",
-        "                              data_collection_tasks,\n",
-        "                              num_workers=2)"
-      ]
-    }
-  ],
-  "metadata": {
-    "colab": {
-      "name": "tasks.ipynb",
-      "private_outputs": true,
-      "provenance": [],
-      "toc_visible": true
-    },
-    "kernelspec": {
-      "display_name": "Python 3",
-      "language": "python",
-      "name": "python3"
-    }
->>>>>>> 73d5a173
   },
   {
    "cell_type": "code",
@@ -516,10 +56,10 @@
     "    <a target=\"_blank\" href=\"https://www.example.org/cirq/research/qaoa/tasks\"><img src=\"https://www.tensorflow.org/images/tf_logo_32px.png\" />View on QuantumLib</a>\n",
     "  </td>\n",
     "  <td>\n",
-    "    <a target=\"_blank\" href=\"https://colab.research.google.com/github/quantumlib/ReCirq/blob/docs/docs/qaoa/tasks.ipynb\"><img src=\"https://www.tensorflow.org/images/colab_logo_32px.png\" />Run in Google Colab</a>\n",
+    "    <a target=\"_blank\" href=\"https://colab.research.google.com/github/quantumlib/ReCirq/blob/master/docs/qaoa/tasks.ipynb\"><img src=\"https://www.tensorflow.org/images/colab_logo_32px.png\" />Run in Google Colab</a>\n",
     "  </td>\n",
     "  <td>\n",
-    "    <a target=\"_blank\" href=\"https://github.com/quantumlib/ReCirq/blob/docs/docs/qaoa/tasks.ipynb\"><img src=\"https://www.tensorflow.org/images/GitHub-Mark-32px.png\" />View source on GitHub</a>\n",
+    "    <a target=\"_blank\" href=\"https://github.com/quantumlib/ReCirq/blob/master/docs/qaoa/tasks.ipynb\"><img src=\"https://www.tensorflow.org/images/GitHub-Mark-32px.png\" />View source on GitHub</a>\n",
     "  </td>\n",
     "  <td>\n",
     "    <a href=\"https://storage.googleapis.com/tensorflow_docs/ReCirq/docs/qaoa/tasks.ipynb\"><img src=\"https://www.tensorflow.org/images/download_logo_32px.png\" />Download notebook</a>\n",

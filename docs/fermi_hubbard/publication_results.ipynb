--- conflicted
+++ resolved
@@ -1,535 +1,4 @@
 {
-<<<<<<< HEAD
-  "cells": [
-    {
-      "cell_type": "markdown",
-      "metadata": {
-        "id": "4fa0ce4484f8"
-      },
-      "source": [
-        "##### Copyright 2020 Google"
-      ]
-    },
-    {
-      "cell_type": "code",
-      "execution_count": null,
-      "metadata": {
-        "cellView": "form",
-        "id": "906e07f6e562"
-      },
-      "outputs": [],
-      "source": [
-        "#@title Licensed under the Apache License, Version 2.0 (the \"License\");\n",
-        "# you may not use this file except in compliance with the License.\n",
-        "# You may obtain a copy of the License at\n",
-        "#\n",
-        "# https://www.apache.org/licenses/LICENSE-2.0\n",
-        "#\n",
-        "# Unless required by applicable law or agreed to in writing, software\n",
-        "# distributed under the License is distributed on an \"AS IS\" BASIS,\n",
-        "# WITHOUT WARRANTIES OR CONDITIONS OF ANY KIND, either express or implied.\n",
-        "# See the License for the specific language governing permissions and\n",
-        "# limitations under the License."
-      ]
-    },
-    {
-      "cell_type": "markdown",
-      "metadata": {
-        "id": "def8e2071025"
-      },
-      "source": [
-        "# Fermi-Hubbard spin-charge separation results"
-      ]
-    },
-    {
-      "cell_type": "markdown",
-      "metadata": {
-        "id": "2b4c497af23c"
-      },
-      "source": [
-        "<table class=\"tfo-notebook-buttons\" align=\"left\">\n",
-        "  <td>\n",
-        "    <a target=\"_blank\" href=\"https://quantumai.google/cirq/experiments/fermi_hubbard/publication_results\"><img src=\"https://quantumai.google/site-assets/images/buttons/quantumai_logo_1x.png\" />View on QuantumAI</a>\n",
-        "  </td>\n",
-        "  <td>\n",
-        "    <a target=\"_blank\" href=\"https://colab.research.google.com/github/quantumlib/ReCirq/blob/master/docs/fermi_hubbard/publication_results.ipynb\"><img src=\"https://quantumai.google/site-assets/images/buttons/colab_logo_1x.png\" />Run in Google Colab</a>\n",
-        "  </td>\n",
-        "  <td>\n",
-        "    <a target=\"_blank\" href=\"https://github.com/quantumlib/ReCirq/blob/master/docs/fermi_hubbard/publication_results.ipynb\"><img src=\"https://quantumai.google/site-assets/images/buttons/github_logo_1x.png\" />View source on GitHub</a>\n",
-        "  </td>\n",
-        "  <td>\n",
-        "    <a href=\"https://storage.googleapis.com/tensorflow_docs/ReCirq/docs/fermi_hubbard/publication_results.ipynb\"><img src=\"https://quantumai.google/site-assets/images/buttons/download_icon_1x.png\" />Download notebook</a>\n",
-        "  </td>\n",
-        "</table>"
-      ]
-    },
-    {
-      "cell_type": "markdown",
-      "metadata": {
-        "id": "5876e9883c71"
-      },
-      "source": [
-        "This notebook presents the experimental data which was collected on Google Rainbow processor for the [Fermi-Hubbard spin-charge separation experiment](https://arxiv.org/abs/2010.07965)."
-      ]
-    },
-    {
-      "cell_type": "code",
-      "execution_count": null,
-      "metadata": {
-        "id": "cb618a377fef"
-      },
-      "outputs": [],
-      "source": [
-        "try:\n",
-        "    import recirq\n",
-        "except ImportError:\n",
-        "    print(\"Installing ReCirq...\")\n",
-        "    !pip install git+https://github.com/quantumlib/recirq --quiet\n",
-        "    print(\"Installed ReCirq!\")"
-      ]
-    },
-    {
-      "cell_type": "code",
-      "execution_count": null,
-      "metadata": {
-        "id": "114da845c477"
-      },
-      "outputs": [],
-      "source": [
-        "import glob\n",
-        "from tqdm.notebook import tqdm\n",
-        "\n",
-        "from recirq.fermi_hubbard import (\n",
-        "    InstanceBundle,\n",
-        "    apply_rescalings_to_bundles,\n",
-        "    find_bundles_rescalings,\n",
-        "    load_experiment,\n",
-        "    plot_quantity\n",
-        ")\n",
-        "from recirq.fermi_hubbard.publication import (\n",
-        "    parasitic_cphase_compensation\n",
-        ")\n",
-        "\n",
-        "# Hide numpy warnings\n",
-        "import warnings\n",
-        "warnings.filterwarnings('ignore')"
-      ]
-    },
-    {
-      "cell_type": "markdown",
-      "metadata": {
-        "id": "0f08a327887e"
-      },
-      "source": [
-        "## Get the data"
-      ]
-    },
-    {
-      "cell_type": "markdown",
-      "metadata": {
-        "id": "7e8bf422e2bc"
-      },
-      "source": [
-        "In order to run this notebook, the data sets `gaussians_1u1d.zip`, `trapping_2u2d.zip` and `trapping_3u3d.zip` need to be downloaded from [https://doi.org/10.5061/dryad.crjdfn32v](https://doi.org/10.5061/dryad.crjdfn32v)."
-      ]
-    },
-    {
-      "cell_type": "markdown",
-      "metadata": {
-        "id": "2290946dfac6"
-      },
-      "source": [
-        "> **Note**: If you have already downloaded the data, skip the next cell."
-      ]
-    },
-    {
-      "cell_type": "code",
-      "execution_count": null,
-      "metadata": {
-        "id": "41a4067b5ec9"
-      },
-      "outputs": [],
-      "source": [
-        "%%bash\n",
-        "if [ -d fermi_hubbard_data ]; then\n",
-        "  echo \"Data directory found. Not downloading data.\"\n",
-        "else\n",
-        "  mkdir fermi_hubbard_data\n",
-        "  for f in 706210 706211 706212 706213\n",
-        "  do\n",
-        "     wget \"https://datadryad.org/stash/downloads/file_stream/${f}\" -O fermi_hubbard_data/\"${f}.zip\" --quiet\n",
-        "  done\n",
-        "\n",
-        "  cd fermi_hubbard_data; unzip -q \"*.zip\"; cd -\n",
-        "  echo \"Fermi-Hubbard experimental data succesfully downloaded.\"\n",
-        "fi"
-      ]
-    },
-    {
-      "cell_type": "markdown",
-      "metadata": {
-        "id": "5e62a538a6d2"
-      },
-      "source": [
-        "Now we specify where the data is located (relative to the location of this notebook)."
-      ]
-    },
-    {
-      "cell_type": "markdown",
-      "metadata": {
-        "id": "1f074e633290"
-      },
-      "source": [
-        "> **Note**: If you skipped the previous codeblock, change `data_dir` in the next cell to where your data is located."
-      ]
-    },
-    {
-      "cell_type": "code",
-      "execution_count": null,
-      "metadata": {
-        "id": "5b67bd90ed3e"
-      },
-      "outputs": [],
-      "source": [
-        "data_dir = \"fermi_hubbard_data\""
-      ]
-    },
-    {
-      "cell_type": "markdown",
-      "metadata": {
-        "id": "d3a498c1b85e"
-      },
-      "source": [
-        "## Noninteracting Gaussians"
-      ]
-    },
-    {
-      "cell_type": "code",
-      "execution_count": null,
-      "metadata": {
-        "id": "43b329d3032d"
-      },
-      "outputs": [],
-      "source": [
-        "# Load results and create a bundle with extracted quantities.\n",
-        "gaussians_1u1d_files = glob.glob(f'{data_dir}/gaussians_1u1d/0.0/*.json')\n",
-        "gaussians_bundle = InstanceBundle(\n",
-        "    experiments=[load_experiment(file) for file in gaussians_1u1d_files],\n",
-        "    steps=range(65),\n",
-        "    rescale_steps=range(65))"
-      ]
-    },
-    {
-      "cell_type": "code",
-      "execution_count": null,
-      "metadata": {
-        "id": "20159b35e971"
-      },
-      "outputs": [],
-      "source": [
-        "# Simulate the exact numerical results that are used as a reference.\n",
-        "with tqdm(range(len(gaussians_bundle.steps))) as progress:\n",
-        "    def post_run(_1, _2):\n",
-        "        progress.update()\n",
-        "    gaussians_bundle.cache_exact_numerics(post_run_func=post_run)"
-      ]
-    },
-    {
-      "cell_type": "code",
-      "execution_count": null,
-      "metadata": {
-        "id": "487e441dfdc4"
-      },
-      "outputs": [],
-      "source": [
-        "plot_quantity(gaussians_bundle, 'post_selection', show_std_dev=True);"
-      ]
-    },
-    {
-      "cell_type": "code",
-      "execution_count": null,
-      "metadata": {
-        "id": "13a744c4dee3"
-      },
-      "outputs": [],
-      "source": [
-        "plot_quantity(gaussians_bundle, 'scaling', show_std_error=True);"
-      ]
-    },
-    {
-      "cell_type": "code",
-      "execution_count": null,
-      "metadata": {
-        "id": "bfde46ef735d"
-      },
-      "outputs": [],
-      "source": [
-        "# The data for this quantity can be viewed after double-clicking this cell output.\n",
-        "plot_quantity(gaussians_bundle, 'up_down_density', show_std_error=True);"
-      ]
-    },
-    {
-      "cell_type": "code",
-      "execution_count": null,
-      "metadata": {
-        "id": "3fcf4d8f4fe7"
-      },
-      "outputs": [],
-      "source": [
-        "plot_quantity(gaussians_bundle, 'up_down_position_average', show_std_error=True);"
-      ]
-    },
-    {
-      "cell_type": "code",
-      "execution_count": null,
-      "metadata": {
-        "id": "cd6805d8b8b9"
-      },
-      "outputs": [],
-      "source": [
-        "plot_quantity(gaussians_bundle, 'up_down_position_average_dt', show_std_error=True);"
-      ]
-    },
-    {
-      "cell_type": "markdown",
-      "metadata": {
-        "id": "bb592794a5f5"
-      },
-      "source": [
-        "## Trapping Potential N=4"
-      ]
-    },
-    {
-      "cell_type": "code",
-      "execution_count": null,
-      "metadata": {
-        "id": "580e9e35a603"
-      },
-      "outputs": [],
-      "source": [
-        "# Load results and create a bundles with extracted quantities for each\n",
-        "# interaction strength.\n",
-        "trapping_2u2d_files = [\n",
-        "    glob.glob(f'{data_dir}/trapping_2u2d/{u}/*.json')\n",
-        "    for u in [0.0, 1.0, 1.5, 2.0, 2.5, 3.0, 3.5, 4.0, 4.5, 5.0]]\n",
-        "trapping_2u2d_bundles = [InstanceBundle(\n",
-        "    experiments=[load_experiment(file) for file in files],\n",
-        "    numerics_transform=parasitic_cphase_compensation(0.138),\n",
-        "    steps=range(11),\n",
-        "    rescale_steps=range(11)) for files in trapping_2u2d_files]"
-      ]
-    },
-    {
-      "cell_type": "code",
-      "execution_count": null,
-      "metadata": {
-        "id": "4ecdcd6f5275"
-      },
-      "outputs": [],
-      "source": [
-        "# Simulate the exact numerical results that are used as a reference.\n",
-        "total_steps = sum(len(bundle.steps) for bundle in trapping_2u2d_bundles)\n",
-        "with tqdm(range(total_steps)) as progress:\n",
-        "    def post_run(_1, _2):\n",
-        "        progress.update()\n",
-        "    for bundle in trapping_2u2d_bundles:\n",
-        "        bundle.cache_exact_numerics(post_run_func=post_run)"
-      ]
-    },
-    {
-      "cell_type": "code",
-      "execution_count": null,
-      "metadata": {
-        "id": "f04d891f1e3a"
-      },
-      "outputs": [],
-      "source": [
-        "# Use shared rescaling values among compatible problem instances.\n",
-        "apply_rescalings_to_bundles(find_bundles_rescalings(trapping_2u2d_bundles))"
-      ]
-    },
-    {
-      "cell_type": "code",
-      "execution_count": null,
-      "metadata": {
-        "id": "e2aac2abbdb4"
-      },
-      "outputs": [],
-      "source": [
-        "plot_quantity(trapping_2u2d_bundles, 'post_selection', show_std_dev=True);"
-      ]
-    },
-    {
-      "cell_type": "code",
-      "execution_count": null,
-      "metadata": {
-        "id": "0558840ad32e"
-      },
-      "outputs": [],
-      "source": [
-        "plot_quantity(trapping_2u2d_bundles, 'scaling', show_std_error=True);"
-      ]
-    },
-    {
-      "cell_type": "code",
-      "execution_count": null,
-      "metadata": {
-        "id": "a13de704fea3"
-      },
-      "outputs": [],
-      "source": [
-        "plot_quantity(trapping_2u2d_bundles, 'charge_spin_density', show_std_error=True);"
-      ]
-    },
-    {
-      "cell_type": "code",
-      "execution_count": null,
-      "metadata": {
-        "id": "0730d485b675"
-      },
-      "outputs": [],
-      "source": [
-        "plot_quantity(trapping_2u2d_bundles, 'charge_spin_spreading', show_std_error=True);"
-      ]
-    },
-    {
-      "cell_type": "code",
-      "execution_count": null,
-      "metadata": {
-        "id": "a10c3ccc56bb"
-      },
-      "outputs": [],
-      "source": [
-        "plot_quantity(trapping_2u2d_bundles, 'charge_spin_spreading_dt', show_std_error=True);"
-      ]
-    },
-    {
-      "cell_type": "markdown",
-      "metadata": {
-        "id": "3698538e1345"
-      },
-      "source": [
-        "## Trapping Potential N=6"
-      ]
-    },
-    {
-      "cell_type": "code",
-      "execution_count": null,
-      "metadata": {
-        "id": "653ec25655d7"
-      },
-      "outputs": [],
-      "source": [
-        "# Load results and create a bundles with extracted quantities for each \n",
-        "# interaction strength.\n",
-        "trapping_3u3d_files = [\n",
-        "    glob.glob(f'{data_dir}/trapping_3u3d/{u}/*.json')\n",
-        "    for u in [0.0, 1.0, 1.5, 2.0, 2.5, 3.0, 3.5, 4.0, 4.5, 5.0]]\n",
-        "trapping_3u3d_bundles = [InstanceBundle(\n",
-        "    experiments=[load_experiment(file) for file in files],\n",
-        "    numerics_transform=parasitic_cphase_compensation(0.138),\n",
-        "    steps=range(11),\n",
-        "    rescale_steps=range(11)) for files in trapping_3u3d_files]"
-      ]
-    },
-    {
-      "cell_type": "code",
-      "execution_count": null,
-      "metadata": {
-        "id": "0ffc7b062885"
-      },
-      "outputs": [],
-      "source": [
-        "# Simulate the exact numerical results that are used as a reference.\n",
-        "total_steps = sum(len(bundle.steps) for bundle in trapping_3u3d_bundles)\n",
-        "with tqdm(range(total_steps)) as progress:\n",
-        "    def post_run(_1, _2):\n",
-        "        progress.update()\n",
-        "    for bundle in trapping_3u3d_bundles:\n",
-        "        bundle.cache_exact_numerics(post_run_func=post_run)"
-      ]
-    },
-    {
-      "cell_type": "code",
-      "execution_count": null,
-      "metadata": {
-        "id": "95d5467d355f"
-      },
-      "outputs": [],
-      "source": [
-        "# Use shared rescaling values among compatible problem instances.\n",
-        "apply_rescalings_to_bundles(find_bundles_rescalings(trapping_3u3d_bundles))"
-      ]
-    },
-    {
-      "cell_type": "code",
-      "execution_count": null,
-      "metadata": {
-        "id": "239812863961"
-      },
-      "outputs": [],
-      "source": [
-        "plot_quantity(trapping_3u3d_bundles, 'post_selection', show_std_dev=True);"
-      ]
-    },
-    {
-      "cell_type": "code",
-      "execution_count": null,
-      "metadata": {
-        "id": "4577c5ef621d"
-      },
-      "outputs": [],
-      "source": [
-        "plot_quantity(trapping_3u3d_bundles, 'scaling', show_std_error=True);"
-      ]
-    },
-    {
-      "cell_type": "code",
-      "execution_count": null,
-      "metadata": {
-        "id": "05f8980d563a"
-      },
-      "outputs": [],
-      "source": [
-        "plot_quantity(trapping_3u3d_bundles, 'charge_spin_density', show_std_error=True);"
-      ]
-    },
-    {
-      "cell_type": "code",
-      "execution_count": null,
-      "metadata": {
-        "id": "f397b27ea99e"
-      },
-      "outputs": [],
-      "source": [
-        "plot_quantity(trapping_3u3d_bundles, 'charge_spin_spreading', show_std_error=True);"
-      ]
-    },
-    {
-      "cell_type": "code",
-      "execution_count": null,
-      "metadata": {
-        "id": "bcf9154a1afc"
-      },
-      "outputs": [],
-      "source": [
-        "plot_quantity(trapping_3u3d_bundles, 'charge_spin_spreading_dt', show_std_error=True);"
-      ]
-    }
-  ],
-  "metadata": {
-    "colab": {
-      "name": "publication_results.ipynb",
-      "toc_visible": true
-    },
-    "kernelspec": {
-      "display_name": "Python 3",
-      "name": "python3"
-    }
-  },
-  "nbformat": 4,
-  "nbformat_minor": 0
-=======
  "cells": [
   {
    "cell_type": "markdown",
@@ -1020,5 +489,4 @@
  },
  "nbformat": 4,
  "nbformat_minor": 0
->>>>>>> f40710e6
 }
--- conflicted
+++ resolved
@@ -49,26 +49,6 @@
     description: Use t|ket> to map QAOA to a generic device.
     path: /cirq/experiments/qaoa/routing_with_tket
 
-<<<<<<< HEAD
-=======
-- heading: Quantum Chess
-  description: A chess variant that uses and teaches superposition, entanglement, interference and more.
-  options:
-    - cards
-  items:
-  - heading: Overview
-    path: /cirq/experiments/quantum_chess
-  - heading: Concepts
-    description: Necessary concepts to play quantum chess on hardware.
-    path: /cirq/experiments/quantum_chess/concepts
-  - heading: Quantum Chess REST API
-    description: A server for playing Quantum Chess.
-    path: /cirq/experiments/quantum_chess/quantum_chess_rest_api
-  - heading: Quantum Chess client
-    description: A client to play with the Quantum Chess REST server.
-    path: /cirq/experiments/quantum_chess/quantum_chess_client
-
->>>>>>> 8d3bca13
 - heading: Hartree-Fock VQE
   description: How to run the Hartree-Fock Variational Quantum Eigensolver experiment.
   options:

--- conflicted
+++ resolved
@@ -19,24 +19,16 @@
 import pytest
 
 from recirq.qcqmc.afqmc_generators import get_pp_plus_gate_generators
-<<<<<<< HEAD
-=======
-from recirq.qcqmc.converters import (get_ansatz_qubit_wf,
-                                     get_two_body_params_from_qchem_amplitudes)
->>>>>>> 58381ccd
 from recirq.qcqmc.hamiltonian import HamiltonianData
 from recirq.qcqmc.layer_spec import LayerSpec
-from recirq.qcqmc.optimize_wf import (build_pp_plus_trial_wavefunction,
-                                      compute_finite_difference_grad,
-                                      evaluate_energy_and_gradient,
-<<<<<<< HEAD
-                                      get_evolved_wf,
-                                      get_ansatz_qubit_wf,
-                                      get_two_body_params_from_qchem_amplitudes,
-                                      )
-=======
-                                      get_evolved_wf)
->>>>>>> 58381ccd
+from recirq.qcqmc.optimize_wf import (
+    build_pp_plus_trial_wavefunction,
+    compute_finite_difference_grad,
+    evaluate_energy_and_gradient,
+    get_ansatz_qubit_wf,
+    get_evolved_wf,
+    get_two_body_params_from_qchem_amplitudes,
+)
 from recirq.qcqmc.trial_wf import PerfectPairingPlusTrialWavefunctionParams
 
 

--- conflicted
+++ resolved
@@ -16,23 +16,16 @@
 
 from cirq.protocols.json_serialization import DEFAULT_RESOLVERS, ObjectFactory
 
-<<<<<<< HEAD
 from .blueprint import (
     BlueprintData,
     BlueprintParamsRobustShadow,
     BlueprintParamsTrialWf,
 )
 from .experiment import ExperimentData, SimulatedExperimentParams
-=======
-from .blueprint import (BlueprintData, BlueprintParamsRobustShadow,
-                        BlueprintParamsTrialWf)
->>>>>>> 816731a8
 from .fermion_mode import FermionicMode
-from .hamiltonian import (HamiltonianData, HamiltonianFileParams,
-                          PyscfHamiltonianParams)
+from .hamiltonian import HamiltonianData, HamiltonianFileParams, PyscfHamiltonianParams
 from .layer_spec import LayerSpec
-from .trial_wf import (PerfectPairingPlusTrialWavefunctionParams,
-                       TrialWavefunctionData)
+from .trial_wf import PerfectPairingPlusTrialWavefunctionParams, TrialWavefunctionData
 
 
 @lru_cache()
@@ -49,21 +42,18 @@
     return {
         k.__name__: k
         for k in [
-            HamiltonianFileParams,
-            HamiltonianData,
-            PyscfHamiltonianParams,
-            FermionicMode,
-            LayerSpec,
-            PerfectPairingPlusTrialWavefunctionParams,
-            TrialWavefunctionData,
             BlueprintParamsTrialWf,
             BlueprintParamsRobustShadow,
             BlueprintData,
-<<<<<<< HEAD
             ExperimentData,
+            FermionicMode,
+            HamiltonianFileParams,
+            HamiltonianData,
+            LayerSpec,
+            PerfectPairingPlusTrialWavefunctionParams,
+            PyscfHamiltonianParams,
             SimulatedExperimentParams,
-=======
->>>>>>> 816731a8
+            TrialWavefunctionData,
         ]
     }.get(cirq_type, None)
 

# Copyright 2024 Google
#
# Licensed under the Apache License, Version 2.0 (the "License");
# you may not use this file except in compliance with the License.
# You may obtain a copy of the License at
#
#     https://www.apache.org/licenses/LICENSE-2.0
#
# Unless required by applicable law or agreed to in writing, software
# distributed under the License is distributed on an "AS IS" BASIS,
# WITHOUT WARRANTIES OR CONDITIONS OF ANY KIND, either express or implied.
# See the License for the specific language governing permissions and
# limitations under the License.
"""Functions for the variational optimizion of a trial wavefunction."""

import copy
import itertools
from typing import List, Mapping, Optional, Sequence, Tuple

import cirq
import fqe
import fqe.hamiltonians.restricted_hamiltonian as fqe_hams
import fqe.wavefunction as fqe_wfn
import numpy as np
import openfermion as of
import scipy.linalg
import scipy.optimize
import scipy.sparse

from recirq.qcqmc import (
    afqmc_generators,
<<<<<<< HEAD
=======
    fqe_conversion,
>>>>>>> a433644a
    data,
    fermion_mode,
    fqe_conversion,
    hamiltonian,
    layer_spec,
    trial_wf,
)


<<<<<<< HEAD
=======

>>>>>>> a433644a
def get_ansatz_qubit_wf(
    *, ansatz_circuit: cirq.Circuit, ordered_qubits: Sequence[cirq.Qid]
):
    """Get the cirq statevector from the ansatz circuit."""
    return cirq.final_state_vector(
        ansatz_circuit, qubit_order=list(ordered_qubits), dtype=np.complex128
    )

<<<<<<< HEAD

=======
>>>>>>> a433644a
def get_and_check_energy(
    *,
    hamiltonian_data: hamiltonian.HamiltonianData,
    ansatz_circuit: cirq.Circuit,
    one_body_params: np.ndarray,
    two_body_params: np.ndarray,
    one_body_basis_change_mat: np.ndarray,
    params: trial_wf.PerfectPairingPlusTrialWavefunctionParams,
) -> Tuple[float, float]:
    """Compute the energy of the ansatz circuit and check against known values where possible.

    Args:
        hamiltonian_data: The Hamiltonian data.
        ansatz_circuit: The ansatz circuit.
        one_body_params: The one-body variational parameters.
        two_body_params: The two-body variational parameters.
        one_body_basis_change_mat: The one-body basis change matrix.
        params: The trial wavefunction parameters.

    Returns:
        ansatz_energy: The total energy of the ansatz circuit.
        hf_energy: The hartree-fock energy (initial energy of the ansatz circuit).
    """
    ansatz_qubit_wf = get_ansatz_qubit_wf(
        ansatz_circuit=ansatz_circuit,
        ordered_qubits=params.qubits_jordan_wigner_ordered,
    )

    fqe_ham, e_core, sparse_ham = get_rotated_hamiltonians(
        hamiltonian_data=hamiltonian_data,
        one_body_basis_change_mat=one_body_basis_change_mat,
        mode_qubit_map=params.mode_qubit_map,
        ordered_qubits=params.qubits_jordan_wigner_ordered,
    )

    initial_wf = fqe_wfn.Wavefunction([[params.n_elec, 0, params.n_orb]])
    initial_wf.set_wfn(strategy="hartree-fock")

    hf_energy = initial_wf.expectationValue(fqe_ham) + e_core

    fqe_wf, unrotated_fqe_wf = get_evolved_wf(
        one_body_params=one_body_params,
        two_body_params=two_body_params,
        wf=initial_wf,
        gate_generators=afqmc_generators.get_pp_plus_gate_generators(
            n_elec=params.n_elec,
            heuristic_layers=params.heuristic_layers,
            do_pp=params.do_pp,
        ),
        n_orb=params.n_orb,
        restricted=params.restricted,
        initial_orbital_rotation=params.initial_orbital_rotation,
    )

    ansatz_energy = get_energy_and_check_sanity(
        circuit_wf=ansatz_qubit_wf,
        fqe_wf=fqe_wf,
        unrotated_fqe_wf=unrotated_fqe_wf,
        fqe_ham=fqe_ham,
        sparse_ham=sparse_ham,
        e_core=e_core,
        mode_qubit_map=params.mode_qubit_map,
        ordered_qubits=params.qubits_jordan_wigner_ordered,
    )

    return ansatz_energy, hf_energy


def get_two_body_params_from_qchem_amplitudes(
    qchem_amplitudes: np.ndarray,
) -> np.ndarray:
    r"""Translates perfect pairing amplitudes from qchem to rotation angles.
<<<<<<< HEAD
=======

    qchem style: 1 |1100> + t_i |0011>
    our style: cos(\theta_i) |1100> + sin(\theta_i) |0011>
    """

    two_body_params = np.arccos(1 / np.sqrt(1 + qchem_amplitudes**2)) * np.sign(
        qchem_amplitudes
    )

    # Numpy casts the array improperly to a float when we only have one parameter.
    two_body_params = np.atleast_1d(two_body_params)

    return two_body_params

def build_pp_plus_trial_wavefunction(
    params: trial_wf.PerfectPairingPlusTrialWavefunctionParams,
    *,
    dependencies: Dict[data.Params, data.Data],
    do_print: bool = False,
) -> trial_wf.TrialWavefunctionData:
    """Builds a TrialWavefunctionData from a TrialWavefunctionParams

    Args:
        params: The parameters specifying the PP+ trial wavefunction.
        dependencies: Data dependencies
        do_print: Print debugging information to stdout
>>>>>>> a433644a

    qchem style: 1 |1100> + t_i |0011>
    our style: cos(\theta_i) |1100> + sin(\theta_i) |0011>
    """

<<<<<<< HEAD
    two_body_params = np.arccos(1 / np.sqrt(1 + qchem_amplitudes**2)) * np.sign(
        qchem_amplitudes
=======
    if do_print:
        print("Building Trial Wavefunction")
    np.random.seed(params.seed)
    hamiltonian_data = dependencies[params.hamiltonian_params]
    assert isinstance(hamiltonian_data, hamiltonian.HamiltonianData)

    if params.n_orb != params.n_elec:
        raise ValueError("PP wavefunction must have n_orb = n_elec")

    if params.do_optimization:
        (
            one_body_params,
            two_body_params,
            one_body_basis_change_mat,
        ) = get_pp_plus_params(
            hamiltonian_data=hamiltonian_data,
            restricted=params.restricted,
            random_parameter_scale=params.random_parameter_scale,
            initial_orbital_rotation=params.initial_orbital_rotation,
            heuristic_layers=params.heuristic_layers,
            do_pp=params.do_pp,
            n_optimization_restarts=params.n_optimization_restarts,
            do_print=do_print,
            use_fast_gradients=params.use_fast_gradients,
        )
    else:
        if (
            params.initial_two_body_qchem_amplitudes is None
            or params.initial_orbital_rotation is not None
        ):
            raise NotImplementedError("TODO: Implement whatever isn't finished here.")

        n_one_body_params = params.n_orb * (params.n_orb - 1)
        one_body_params = np.zeros(n_one_body_params)
        one_body_basis_change_mat = np.diag(np.ones(params.n_orb * 2))
        two_body_params = get_two_body_params_from_qchem_amplitudes(
            params.initial_two_body_qchem_amplitudes
        )

    (superposition_circuit, ansatz_circuit) = afqmc_circuits.get_circuits(
        two_body_params=two_body_params,
        n_orb=params.n_orb,
        n_elec=params.n_elec,
        heuristic_layers=params.heuristic_layers,
>>>>>>> a433644a
    )

    # Numpy casts the array improperly to a float when we only have one parameter.
    two_body_params = np.atleast_1d(two_body_params)

    return two_body_params


def get_rotated_hamiltonians(
    *,
    hamiltonian_data: hamiltonian.HamiltonianData,
    one_body_basis_change_mat: np.ndarray,
    mode_qubit_map: Mapping[fermion_mode.FermionicMode, cirq.Qid],
    ordered_qubits: Sequence[cirq.Qid],
) -> Tuple[fqe_hams.RestrictedHamiltonian, float, scipy.sparse.csc_matrix]:
    """A helper method that gets the hamiltonians in the basis of the trial_wf.

    Args:
        hamiltonian_data: The specification of the Hamiltonian.
        one_body_basis_change_mat: The basis change matrix for the one body hamiltonian.
        mode_qubit_map: A mapping between fermionic modes and cirq qubits.
        ordered_qubits: An ordered set of qubits.

    Returns:
        The hamiltonian in FQE form, minus a constant energy shift.
        The constant part of the Hamiltonian missing from the FQE Hamiltonian.
        The qubit Hamiltonian as a sparse matrix.
    """
    n_qubits = len(mode_qubit_map)

    fqe_ham = hamiltonian_data.get_restricted_fqe_hamiltonian()
    e_core = hamiltonian_data.e_core

    mol_ham = hamiltonian_data.get_molecular_hamiltonian()
    mol_ham.rotate_basis(one_body_basis_change_mat)
    fermion_operator_ham = of.get_fermion_operator(mol_ham)

    reorder_func = fqe_conversion.get_reorder_func(
        mode_qubit_map=mode_qubit_map, ordered_qubits=ordered_qubits
    )
    fermion_operator_ham_qubit_ordered = of.reorder(
        fermion_operator_ham, reorder_func, num_modes=n_qubits
    )

    sparse_qubit_ham = of.get_sparse_operator(fermion_operator_ham_qubit_ordered)

    return fqe_ham, e_core, sparse_qubit_ham


def get_energy_and_check_sanity(
    *,
    circuit_wf: np.ndarray,
    fqe_wf: fqe_wfn.Wavefunction,
    unrotated_fqe_wf: fqe_wfn.Wavefunction,
    fqe_ham: fqe_hams.RestrictedHamiltonian,
    sparse_ham: scipy.sparse.csc_matrix,
    e_core: float,
    mode_qubit_map: Mapping[fermion_mode.FermionicMode, cirq.Qid],
    ordered_qubits: Sequence[cirq.Qid],
) -> float:
    """A method that checks for consistency and returns the ansatz energy.

    Args:
        circuit_wf: The cirq statevector constructed from the wavefunction ansatz circuit.
        fqe_wf: The FQE wavefunction used for optimization.
        unrotated_fqe_wf: The (unoptimized) unrotated FQE wavefunction.
        fqe_ham: The restricted FQE hamiltonian.
        sparse_ham: The qubit Hamiltonian as a sparse matrix.
        e_core: The core energy (nuclear-repulision + any frozen core energy.)
        mode_qubit_map: A mapping between fermionic modes and cirq qubits.
        ordered_qubits: An ordered set of qubits.

    Returns:
        The ansatz energy.
    """

    unrotated_fqe_wf_as_cirq = fqe_conversion.convert_fqe_wf_to_cirq(
        fqe_wf=unrotated_fqe_wf,
        mode_qubit_map=mode_qubit_map,
        ordered_qubits=ordered_qubits,
    )
    ansatz_energy = np.real_if_close(
        (np.conj(circuit_wf) @ sparse_ham @ circuit_wf)
    ).item()
    assert isinstance(ansatz_energy, float)

    fqe_energy = np.real(fqe_wf.expectationValue(fqe_ham) + e_core)
    np.testing.assert_array_almost_equal(ansatz_energy, fqe_energy)
    np.testing.assert_array_almost_equal(
        circuit_wf, unrotated_fqe_wf_as_cirq, decimal=5
    )
    return ansatz_energy


def get_one_body_cluster_coef(
    params: np.ndarray, n_orb: int, restricted: bool
) -> np.ndarray:
    """Get the matrix elements associated with the one-body cluster operator.

    Args:
        params: The variational parameters of the one-body cluster operator.
        n_orb: The number of spatial orbitals.
        restricted: Whether a spin-restricted cluster operator is used.

    Returns:
        The one-body cluster operator matrix.
    """
    if restricted:
        one_body_cluster_op = np.zeros((n_orb, n_orb), dtype=np.complex128)
    else:
        one_body_cluster_op = np.zeros((2 * n_orb, 2 * n_orb), dtype=np.complex128)
    param_num = 0

    for i in range(n_orb):
        for j in range(i):
            one_body_cluster_op[i, j] = params[param_num]
            one_body_cluster_op[j, i] = -params[param_num]
            param_num += 1

    if not restricted:
        for i in range(n_orb, 2 * n_orb):
            for j in range(n_orb, i):
                one_body_cluster_op[i, j] = params[param_num]
                one_body_cluster_op[j, i] = -params[param_num]
                param_num += 1

    return one_body_cluster_op


def get_evolved_wf(
    one_body_params: np.ndarray,
    two_body_params: np.ndarray,
    wf: fqe.Wavefunction,
    gate_generators: List[of.FermionOperator],
    n_orb: int,
    restricted: bool = True,
    initial_orbital_rotation: Optional[np.ndarray] = None,
) -> Tuple[fqe.Wavefunction, fqe.Wavefunction]:
    """Get the wavefunction evaluated for this set of variational parameters.

    Args:
        one_body_params: The variational parameters for the one-body terms in the ansatz.
        two_body_params: The variational parameters for the two-body terms in the ansatz.
        wf: The FQE wavefunction to evolve.
        gate_generators: The generators of the two-body interaction terms.
        n_orb: The number of spatial orbitals.
        restricted: Whether the ansatz is restricted or not.
        initial_orbital_rotation: Any initial orbital rotation to prepend to the circuit.

    Returs:
        rotated_wf: the evolved wavefunction
        wf: The original wavefunction
    """
    param_num = 0
    for gate_generator in gate_generators:
        wf = wf.time_evolve(two_body_params[param_num], gate_generator)
        param_num += 1

    one_body_cluster_op = get_one_body_cluster_coef(
        one_body_params, n_orb, restricted=restricted
    )

    if restricted:
        one_body_ham = fqe.get_restricted_hamiltonian((1j * one_body_cluster_op,))
    else:
        one_body_ham = fqe.get_sso_hamiltonian((1j * one_body_cluster_op,))

    rotated_wf = wf.time_evolve(1.0, one_body_ham)

    if initial_orbital_rotation is not None:
        rotated_wf = fqe.algorithm.low_rank.evolve_fqe_givens(
            rotated_wf, initial_orbital_rotation
        )

    return rotated_wf, wf


def orbital_rotation_gradient_matrix(
    generator_mat: np.ndarray, a: int, b: int
) -> np.ndarray:
    """The gradient of the orbital rotation unitary with respect to its parameters.

    Args:
        generator_mat: The orbital rotation one-body generator matrix.
        a, b: row and column indices corresponding to the location in the matrix
            of the parameter we wish to find the gradient with respect to.

    Returns:
        The orbital rotation matrix gradient wrt theta_{a, b}. Corresponds to
            expression in G15 of https://arxiv.org/abs/2004.04174.
    """
    w_full, v_full = np.linalg.eigh(-1j * generator_mat)
    eigs_diff = np.zeros((w_full.shape[0], w_full.shape[0]), dtype=np.complex128)
    for i, j in itertools.product(range(w_full.shape[0]), repeat=2):
        if np.isclose(abs(w_full[i] - w_full[j]), 0):
            eigs_diff[i, j] = 1
        else:
            eigs_diff[i, j] = (np.exp(1j * (w_full[i] - w_full[j])) - 1) / (
                1j * (w_full[i] - w_full[j])
            )

    Y_full = np.zeros_like(v_full, dtype=np.complex128)
    if a == b:
        Y_full[a, b] = 0
    else:
        Y_full[a, b] = 1.0
        Y_full[b, a] = -1.0

    Y_kl_full = v_full.conj().T @ Y_full @ v_full
    # now rotate Y_{kl} * (exp(i(l_{k} - l_{l})) - 1) / (i(l_{k} - l_{l}))
    # into the original basis
    pre_matrix_full = v_full @ (eigs_diff * Y_kl_full) @ v_full.conj().T

    return pre_matrix_full


def evaluate_energy_and_gradient(
    initial_wf: fqe.Wavefunction,
    fqe_ham: fqe_hams.RestrictedHamiltonian,
    n_orb: int,
    one_body_params: np.ndarray,
    two_body_params: np.ndarray,
    gate_generators: List[of.FermionOperator],
    restricted: bool,
    e_core: float,
) -> Tuple[float, np.ndarray]:
    """Evaluate gradient and cost function for optimization.

    Uses the linear scaling algorithm (see algo 1 from
    https://arxiv.org/pdf/2009.02823 for example) at the expense of three copies of the
    wavefunction.

    Args:
        initial_wf: Initial state (typically Hartree--Fock).
        fqe_ham: The restricted Hamiltonian in FQE format.
        n_orb: The number of spatial orbitals.
        one_body_params: The parameters of the single-particle rotations.
        two_body_params: The parameters for the two-particle terms.
        gate_generators: The generators for the two-particle terms.
        retricted: Whether the single-particle rotations are restricted (True)
            or unrestricted (False). Unrestricted implies different parameters
            for the alpha- and beta-spin rotations.

    Returns:
        energy: The cost function (total energy) evaluated for the input wavefunction parameters.
        grad: An array of gradients with respect to the one- and two-body
            parameters. The first n_orb * (n_orb + 1) // 2 parameters correspond to
            the one-body gradients.
    """
    # Build |phi> = U(theta)|phi_0>
    phi = get_evolved_wf(
        one_body_params,
        two_body_params,
        initial_wf,
        gate_generators,
        n_orb,
        restricted=restricted,
    )[0]
    # Set |lambda> = |phi> initially
    lam = copy.deepcopy(phi)
    # H|lambda>
    lam = lam.apply(fqe_ham)
    # E = <lambda |phi>
    cost_val = fqe.vdot(lam, phi) + e_core

    # First build the 1body cluster op as a matrix
    one_body_cluster_op = get_one_body_cluster_coef(
        one_body_params, n_orb, restricted=restricted
    )
    # Build the one-body FQE hamiltonian
    if restricted:
        one_body_ham = fqe.get_restricted_hamiltonian((-1j * one_body_cluster_op,))
    else:
        one_body_ham = fqe.get_sso_hamiltonian((-1j * one_body_cluster_op,))
    # |phi> = U1b U2b |phi_0>
    # 1. Remove U1b from |phi> by U1b^dagger |phi>
    phi.time_evolve(1, one_body_ham, inplace=True)
    lam.time_evolve(1, one_body_ham, inplace=True)
    one_body_grad = np.zeros_like(one_body_params)
    n_one_body_params = len(one_body_params)
    grad_position = n_one_body_params - 1
    # The parameters correspond to the lower triangular part of the matrix.
    # we need the row and column indices corresponding to each flattened lower triangular index.
    tril = np.tril_indices(n_orb, k=-1)
    # Now compute the gradient of the one-body orbital rotation operator for each parameter.
    # If we write E(theta) = <phi_0| U(theta)^ H U(theta)|phi_0>
    # Then d E(theta)/ d theta_p = -2 i Im <phi_0 | U(theta)^ H dU/dtheta_p |phi_0>
    for iparam in range(len(one_body_params)):
        mu_state = copy.deepcopy(phi)
        # get the parameter index starting from the end and working backwards.
        pidx = n_one_body_params - iparam - 1
        pidx_spin = 0 if restricted else pidx // (n_one_body_params // 2)
        pidx_spat = pidx if restricted else pidx - (n_one_body_params // 2) * pidx_spin
        # Get the actual row and column indicies corresponding to this parameter index.
        p, q = (tril[0][pidx_spat], tril[1][pidx_spat])
        p += n_orb * pidx_spin
        q += n_orb * pidx_spin
        # Get the orbital rotation gradient "pre" matrix and apply it the |mu>.
        # For the orbital rotation part we compute dU(theta)/dtheta_p using the
        # wilcox identity (see e.g.:  https://arxiv.org/abs/2004.04174.)
        pre_matrix = orbital_rotation_gradient_matrix(-one_body_cluster_op, p, q)
        assert of.is_hermitian(1j * pre_matrix)
        if restricted:
            fqe_quad_ham_pre = fqe.get_restricted_hamiltonian((pre_matrix,))
        else:
            fqe_quad_ham_pre = fqe.get_sso_hamiltonian((pre_matrix,))
        mu_state = mu_state.apply(fqe_quad_ham_pre)
        one_body_grad[grad_position] = 2 * fqe.vdot(lam, mu_state).real
        grad_position -= 1
    # Get two-body contributions
    # Here we already have the generators so the gradient is simple to evaluate
    # as the derivative just brings down a generator which we need to apply to
    # the state before computing the overlap.
    two_body_grad = np.zeros(len(two_body_params))
    for pidx in reversed(range(len(gate_generators))):
        mu = copy.deepcopy(phi)
        mu = mu.apply(gate_generators[pidx])
        two_body_grad[pidx] = -np.real(2 * 1j * (fqe.vdot(lam, mu)))
        phi = phi.time_evolve(-two_body_params[pidx], gate_generators[pidx])
        lam = lam.time_evolve(-two_body_params[pidx], gate_generators[pidx])

    return cost_val, np.concatenate((two_body_grad, one_body_grad))


def compute_finite_difference_grad(
    n_orb: int,
    n_elec: int,
    one_body_params: np.ndarray,
    two_body_params: np.ndarray,
    ham: fqe_hams.RestrictedHamiltonian,
    initial_wf: fqe_wfn.Wavefunction,
    dtheta: float = 1e-4,
    restricted: bool = False,
):
    """Compute the parameter gradient using finite differences.

    Args:
        n_orb: the number of spatial orbitals.
        n_elec: the number of electrons.
        one_body_params: The variational parameters for the one-body terms in the ansatz.
        two_body_params: The variational parameters for the two-body terms in the ansatz.
        ham: The restricted FQE Hamiltonian.
        initial_wf: The initial wavefunction (typically Hartree--Fock)
        restricted: Whether we're using a restricted ansatz or not.
    """
    generators = afqmc_generators.get_pp_plus_gate_generators(
        n_elec=n_elec, heuristic_layers=tuple(), do_pp=True
    )
    one_body_gradient = np.zeros_like(one_body_params)
    for ig, _ in enumerate(one_body_gradient):
        new_param = one_body_params.copy()
        new_param[ig] = new_param[ig] + dtheta
        phi = get_evolved_wf(
            new_param,
            two_body_params,
            initial_wf,
            generators,
            n_orb,
            restricted=restricted,
        )[0]
        e_plus = phi.expectationValue(ham)
        new_param[ig] = new_param[ig] - 2 * dtheta
        phi = get_evolved_wf(
            new_param,
            two_body_params,
            initial_wf,
            generators,
            n_orb,
            restricted=restricted,
        )[0]
        e_minu = phi.expectationValue(ham)
        one_body_gradient[ig] = (e_plus - e_minu).real / (2 * dtheta)
    two_body_gradient = np.zeros_like(two_body_params)
    for ig, _ in enumerate(two_body_gradient):
        new_param = two_body_params.copy()
        new_param[ig] = new_param[ig] + dtheta
        phi = get_evolved_wf(
            one_body_params,
            new_param,
            initial_wf,
            generators,
            n_orb,
            restricted=restricted,
        )[0]
        e_plus = phi.expectationValue(ham)
        new_param[ig] = new_param[ig] - 2 * dtheta
        phi = get_evolved_wf(
            one_body_params,
            new_param,
            initial_wf,
            generators,
            n_orb,
            restricted=restricted,
        )[0]
        e_minu = phi.expectationValue(ham)
        two_body_gradient[ig] = (e_plus - e_minu).real / (2 * dtheta)
    return one_body_gradient, two_body_gradient


def objective(
    params: np.ndarray,
    n_one_body_params: int,
    n_two_body_params: int,
    initial_wf: fqe_wfn.Wavefunction,
    fqe_ham: fqe_hams.RestrictedHamiltonian,
    gate_generators: List[of.FermionOperator],
    n_orb: int,
    restricted: bool,
    initial_orbital_rotation: np.ndarray,
    e_core: float,
    do_print: bool = False,
) -> float:
    """Helper function to compute energy from the variational parameters.

    Args:
        params: A packed array containing the one and two-body parameters.
        n_one_body_params: The number of variational parameters for the one-body terms.
        n_two_body_params: The number of variational parameters for the two-body terms.
        initial_wf: The initial wavefunction the circuit unitary is applied to.
        fqe_ham: The restricted FQE hamiltonian.
        gate_generators: The list of gate generators.
        n_orb: The number of spatial orbitals.
        restricted: Whether to use a spin-restricted ansatz or not.
        e_core: The Hamiltonian core (all the constants) energy.
        do_print: Whether to print optimization progress to stdout.

    Returns:
        The energy capped at 1e6 if the energy is imaginary.
    """
    one_body_params = params[-n_one_body_params:]
    two_body_params = params[:n_two_body_params]

    wf, _ = get_evolved_wf(
        one_body_params,
        two_body_params,
        initial_wf,
        gate_generators,
        n_orb,
        restricted=restricted,
        initial_orbital_rotation=initial_orbital_rotation,
    )

    energy = wf.expectationValue(fqe_ham) + e_core
    if do_print:
        print(f"energy {energy}")
    if np.abs(energy.imag) < 1e-6:
        return energy.real
    else:
        return 1e6


def objective_and_gradient(
    params: np.ndarray,
    n_one_body_params: int,
    n_two_body_params: int,
    initial_wf: fqe_wfn.Wavefunction,
    fqe_ham: fqe_hams.RestrictedHamiltonian,
    gate_generators: List[of.FermionOperator],
    n_orb: int,
    restricted: bool,
    e_core: float,
    do_print: bool = False,
) -> Tuple[float, np.array]:
    """Helper function to compute energy and gradient from the variational parameters

    Args:
        params: A packed array containing the one and two-body parameters.
        n_one_body_params: The number of variational parameters for the one-body terms.
        n_two_body_params: The number of variational parameters for the two-body terms.
        initial_wf: The initial wavefunction the circuit unitary is applied to.
        fqe_ham: The restricted FQE hamiltonian.
        gate_generators: The list of gate generators.
        n_orb: The number of spatial orbitals.
        restricted: Whether to use a spin-restricted ansatz or not.
        e_core: The Hamiltonian core (all the constants) energy.
        do_print: Whether to print optimization progress to stdout.

    Returns:
        A tuple containing the energy and gradient.  These are capped at 1e6 if
        the energy is imaginary.
    """
    one_body_params = params[-n_one_body_params:]
    two_body_params = params[:n_two_body_params]
    energy, grad = evaluate_energy_and_gradient(
        initial_wf,
        fqe_ham,
        n_orb,
        one_body_params,
        two_body_params,
        gate_generators,
        restricted,
        e_core,
    )
    if do_print:
        print(f"energy {energy}, max|grad| {np.max(np.abs(grad))}")
    if np.abs(energy.imag) < 1e-6:
        return energy.real, grad.real
    else:
        return 1e6, np.array([1e6]) * len(grad)


def optimize_parameters(
    initial_wf: fqe_wfn.Wavefunction,
    gate_generators: List[of.FermionOperator],
    n_orb: int,
    n_one_body_params: int,
    n_two_body_params: int,
    fqe_ham: fqe_hams.RestrictedHamiltonian,
    e_core: float,
    initial_orbital_rotation: Optional[np.ndarray] = None,
    restricted: bool = False,
    use_fast_gradients: bool = False,
    n_optimization_restarts: int = 1,
    random_parameter_scale: float = 1.0,
    do_print: bool = True,
) -> Optional[scipy.optimize.OptimizeResult]:
    """Optimize the cost function (total energy) for the PP+ ansatz.

    Loops over n_optimization_restarts to try to find a good minimum value of the total energy.

    Args:
        initial_wf: The initial wavefunction the circuit unitary is applied to.
        gate_generators: The generators of the two-body interaction terms.
        n_orb: The number of orbitals.
        n_one_body_params: The number of variational parameters for the one-body terms.
        n_two_body_params: The number of variational parameters for the two-body terms.
        initial_orbital_rotation: An optional initial orbital rotation matrix,
            which will be implmented as a givens circuit.
        fqe_ham: The restricted FQE hamiltonian.
        e_core: The Hamiltonian core (all the constants) energy.
        use_fast_gradients: Compute the parameter gradients anlytically using Wilcox formula.
            Default to false (use finite difference gradients).
        n_optimization_restarts: The number of times to restart the optimization
            from a random guess in an attempt at global optimization.
        restricted: Whether to use a spin-restricted ansatz or not.
        random_parameter_scale: A float to scale the random parameters by.
        do_print: Whether to print optimization progress to stdout.

    Returns:
        The optimization result.
    """
    best = np.inf
    best_res: Optional[scipy.optimize.OptimizeResult] = None
    for i in range(n_optimization_restarts):
        if do_print:
            print(f"Optimization restart {i}", flush=True)

            def progress_cb(_):
                print(".", end="", flush=True)

        else:

            def progress_cb(_):
                pass

        params = random_parameter_scale * np.random.normal(
            size=(n_two_body_params + n_one_body_params)
        )

        if use_fast_gradients:
            # Use analytic gradient rather than finite differences.
            res = scipy.optimize.minimize(
                objective_and_gradient,
                params,
                jac=True,
                method="BFGS",
                callback=progress_cb,
                args=(
                    n_one_body_params,
                    n_two_body_params,
                    initial_wf,
                    fqe_ham,
                    gate_generators,
                    n_orb,
                    restricted,
                    e_core,
                    do_print,
                ),
            )
        else:
            res = scipy.optimize.minimize(
                objective,
                params,
                callback=progress_cb,
                args=(
                    n_one_body_params,
                    n_two_body_params,
                    initial_wf,
                    fqe_ham,
                    gate_generators,
                    n_orb,
                    restricted,
                    initial_orbital_rotation,
                    e_core,
                    do_print,
                ),
            )
        if res.fun < best:
            best = res.fun
            best_res = res

        if do_print:
            print(res, flush=True)
    return best_res


def get_pp_plus_params(
    *,
    hamiltonian_data: hamiltonian.HamiltonianData,
    restricted: bool = False,
    random_parameter_scale: float = 1.0,
    initial_orbital_rotation: Optional[np.ndarray] = None,
    heuristic_layers: Tuple[layer_spec.LayerSpec, ...],
    do_pp: bool = True,
    n_optimization_restarts: int = 1,
    do_print: bool = True,
    use_fast_gradients: bool = False,
) -> Tuple[np.ndarray, np.ndarray, np.ndarray]:
    """Optimize the PP + Hardware layer ansatz.

    Args:
        hamiltonian_data: Hamiltonian (molecular) specification.
        restricted: Whether to use a spin-restricted ansatz or not.
        random_parameter_scale: A float to scale the random parameters by.
        initial_orbital_rotation: An optional initial orbital rotation matrix,
            which will be implmented as a givens circuit.
        heuristic_layers: A tuple of circuit layers to append to the perfect pairing circuit.
        do_pp: Implement the perfect pairing circuit along with the heuristic
            layers. Defaults to true.
        n_optimization_restarts: The number of times to restart the optimization
            from a random guess in an attempt at global optimization.
        do_print: Whether to print optimization progress to stdout.
        use_fast_gradients: Compute the parameter gradients anlytically using Wilcox formula.
            Default to false (use finite difference gradients).

    Returns:
        one_body_params: Optimized one-body parameters.
        two_body_params: Optimized two-body parameters
        one_body_basis_change_mat: The basis change matrix including any initial orbital rotation.
    """
    n_elec = hamiltonian_data.params.n_elec
    n_orb = hamiltonian_data.params.n_orb
    sz = 0

    initial_wf = fqe.Wavefunction([[n_elec, sz, n_orb]])
    initial_wf.set_wfn(strategy="hartree-fock")

    fqe_ham = hamiltonian_data.get_restricted_fqe_hamiltonian()
    e_core = hamiltonian_data.e_core

    hf_energy = initial_wf.expectationValue(fqe_ham) + e_core

    # We're only supporting closed shell stuff here.
    assert n_elec % 2 == 0
    assert n_elec <= n_orb
    if use_fast_gradients:
        err_msg = "use_fast_gradients does not work with initial orbital rotation."
        assert initial_orbital_rotation is None, err_msg

    gate_generators = afqmc_generators.get_pp_plus_gate_generators(
        n_elec=n_elec, heuristic_layers=heuristic_layers, do_pp=do_pp
    )

    n_two_body_params = len(gate_generators)

    if restricted:
        n_one_body_params = n_orb * (n_orb - 1) // 2
    else:
        n_one_body_params = n_orb * (n_orb - 1)

    best_res = optimize_parameters(
        initial_wf,
        gate_generators,
        n_orb,
        n_one_body_params,
        n_two_body_params,
        fqe_ham,
        e_core,
        restricted=restricted,
        initial_orbital_rotation=initial_orbital_rotation,
        use_fast_gradients=use_fast_gradients,
        n_optimization_restarts=n_optimization_restarts,
        random_parameter_scale=random_parameter_scale,
        do_print=do_print,
    )

    assert best_res is not None
    params = best_res.x
    one_body_params = params[-n_one_body_params:]
    two_body_params = params[:n_two_body_params]

    wf, _ = get_evolved_wf(
        one_body_params,
        two_body_params,
        initial_wf,
        gate_generators,
        n_orb,
        restricted=restricted,
        initial_orbital_rotation=initial_orbital_rotation,
    )

    one_body_cluster_mat = get_one_body_cluster_coef(
        one_body_params, n_orb, restricted=restricted
    )
    # We need to change the ordering to match OpenFermion's abababab ordering
    if not restricted:
        index_rearrangement = np.asarray(
            [i // 2 % (n_orb) + (i % 2) * n_orb for i in range(2 * n_orb)]
        )
        one_body_cluster_mat = one_body_cluster_mat[:, index_rearrangement]
        one_body_cluster_mat = one_body_cluster_mat[index_rearrangement, :]

    one_body_basis_change_mat = scipy.linalg.expm(one_body_cluster_mat)

    if initial_orbital_rotation is not None:
        if restricted:
            one_body_basis_change_mat = (
                initial_orbital_rotation @ one_body_basis_change_mat
            )
        else:
            big_initial_orbital_rotation = np.zeros_like(one_body_basis_change_mat)

            for i in range(len(initial_orbital_rotation)):
                for j in range(len(initial_orbital_rotation)):
                    big_initial_orbital_rotation[2 * i, 2 * j] = (
                        initial_orbital_rotation[i, j]
                    )
                    big_initial_orbital_rotation[2 * i + 1, 2 * j + 1] = (
                        initial_orbital_rotation[i, j]
                    )

            one_body_basis_change_mat = (
                big_initial_orbital_rotation @ one_body_basis_change_mat
            )

    if do_print:
        print("Hartree-Fock Energy:")
        print(hf_energy)
        initial_wf.print_wfn()
        print("-" * 80)
        print("FCI Energy:")
        print(hamiltonian_data.e_fci)
        print("-" * 80)
        print(best_res)

        print("-" * 80)
        print("Ansatz Energy:")
        print(np.real_if_close(wf.expectationValue(fqe_ham) + e_core))
        wf.print_wfn()
        print("Basis Rotation Matrix:")
        print(one_body_basis_change_mat)
        print("Two Body Rotation Parameters:")
        print(two_body_params)

    return one_body_params, two_body_params, one_body_basis_change_mat<|MERGE_RESOLUTION|>--- conflicted
+++ resolved
@@ -15,7 +15,7 @@
 
 import copy
 import itertools
-from typing import List, Mapping, Optional, Sequence, Tuple
+from typing import Dict, List, Mapping, Optional, Sequence, Tuple, Union
 
 import cirq
 import fqe
@@ -28,24 +28,18 @@
 import scipy.sparse
 
 from recirq.qcqmc import (
+    afqmc_circuits,
     afqmc_generators,
-<<<<<<< HEAD
-=======
     fqe_conversion,
->>>>>>> a433644a
     data,
     fermion_mode,
-    fqe_conversion,
     hamiltonian,
     layer_spec,
     trial_wf,
 )
 
 
-<<<<<<< HEAD
-=======
-
->>>>>>> a433644a
+
 def get_ansatz_qubit_wf(
     *, ansatz_circuit: cirq.Circuit, ordered_qubits: Sequence[cirq.Qid]
 ):
@@ -54,10 +48,6 @@
         ansatz_circuit, qubit_order=list(ordered_qubits), dtype=np.complex128
     )
 
-<<<<<<< HEAD
-
-=======
->>>>>>> a433644a
 def get_and_check_energy(
     *,
     hamiltonian_data: hamiltonian.HamiltonianData,
@@ -130,8 +120,6 @@
     qchem_amplitudes: np.ndarray,
 ) -> np.ndarray:
     r"""Translates perfect pairing amplitudes from qchem to rotation angles.
-<<<<<<< HEAD
-=======
 
     qchem style: 1 |1100> + t_i |0011>
     our style: cos(\theta_i) |1100> + sin(\theta_i) |0011>
@@ -158,16 +146,11 @@
         params: The parameters specifying the PP+ trial wavefunction.
         dependencies: Data dependencies
         do_print: Print debugging information to stdout
->>>>>>> a433644a
-
-    qchem style: 1 |1100> + t_i |0011>
-    our style: cos(\theta_i) |1100> + sin(\theta_i) |0011>
-    """
-
-<<<<<<< HEAD
-    two_body_params = np.arccos(1 / np.sqrt(1 + qchem_amplitudes**2)) * np.sign(
-        qchem_amplitudes
-=======
+
+    Returns:
+        The constructed TrialWavefunctionData object.
+    """
+
     if do_print:
         print("Building Trial Wavefunction")
     np.random.seed(params.seed)
@@ -212,13 +195,28 @@
         n_orb=params.n_orb,
         n_elec=params.n_elec,
         heuristic_layers=params.heuristic_layers,
->>>>>>> a433644a
-    )
-
-    # Numpy casts the array improperly to a float when we only have one parameter.
-    two_body_params = np.atleast_1d(two_body_params)
-
-    return two_body_params
+    )
+
+    ansatz_energy, hf_energy = get_and_check_energy(
+        hamiltonian_data=hamiltonian_data,
+        ansatz_circuit=ansatz_circuit,
+        params=params,
+        one_body_params=one_body_params,
+        two_body_params=two_body_params,
+        one_body_basis_change_mat=one_body_basis_change_mat,
+    )
+
+    return trial_wf.TrialWavefunctionData(
+        params=params,
+        ansatz_circuit=ansatz_circuit,
+        superposition_circuit=superposition_circuit,
+        hf_energy=hf_energy,
+        ansatz_energy=ansatz_energy,
+        fci_energy=hamiltonian_data.e_fci,
+        one_body_basis_change_mat=one_body_basis_change_mat,
+        one_body_params=one_body_params,
+        two_body_params=two_body_params,
+    )
 
 
 def get_rotated_hamiltonians(

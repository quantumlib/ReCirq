--- conflicted
+++ resolved
@@ -23,7 +23,6 @@
 import openfermion as of
 import scipy.sparse
 
-<<<<<<< HEAD
 from recirq.qcqmc import (
     bitstrings,
     config,
@@ -34,10 +33,6 @@
     layer_spec,
     qubit_maps,
 )
-=======
-from recirq.qcqmc import (bitstrings, config, converters, data, fermion_mode,
-                          hamiltonian, layer_spec, qubit_maps)
->>>>>>> 58381ccd
 
 
 @attrs.frozen
@@ -230,15 +225,12 @@
 ) -> Tuple[fqe.hamiltonians.hamiltonian.Hamiltonian, float, scipy.sparse.csc_matrix]:
     """A helper method that gets the hamiltonians in the basis of the trial_wf.
 
-<<<<<<< HEAD
-=======
     Args:
         hamiltonian_data: A specification of the hamiltonian.
         one_body_basis_change_mat: A change of basis matrix. 
         mode_qubit_map: A mapping from fermion modes to cirq Qids.
         ordered_qubits: A sequence of cirq Qids which specifies the correct ordering of the qubits.
 
->>>>>>> 58381ccd
     Returns:
         The hamiltonian in FQE form, minus a constant energy shift.
         The constant part of the Hamiltonian missing from the FQE Hamiltonian.
@@ -253,11 +245,7 @@
     mol_ham.rotate_basis(one_body_basis_change_mat)
     fermion_operator_ham = of.get_fermion_operator(mol_ham)
 
-<<<<<<< HEAD
     reorder_func = fqe_conversion.get_reorder_func(
-=======
-    reorder_func = converters.get_reorder_func(
->>>>>>> 58381ccd
         mode_qubit_map=mode_qubit_map, ordered_qubits=ordered_qubits
     )
     fermion_operator_ham_qubit_ordered = of.reorder(

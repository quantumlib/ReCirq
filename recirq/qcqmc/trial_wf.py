# Copyright 2024 Google
#
# Licensed under the Apache License, Version 2.0 (the "License");
# you may not use this file except in compliance with the License.
# You may obtain a copy of the License at
#
#     https://www.apache.org/licenses/LICENSE-2.0
#
# Unless required by applicable law or agreed to in writing, software
# distributed under the License is distributed on an "AS IS" BASIS,
# WITHOUT WARRANTIES OR CONDITIONS OF ANY KIND, either express or implied.
# See the License for the specific language governing permissions and
# limitations under the License.
"""Specification of a trial wavefunction."""

import abc
from typing import Dict, Iterable, Optional, Sequence, Tuple

import attrs
import cirq
import numpy as np

from recirq.qcqmc import (
    bitstrings,
    config,
    data,
    fermion_mode,
    hamiltonian,
    layer_spec,
    qubit_maps,
)


@attrs.frozen
class TrialWavefunctionParams(data.Params, metaclass=abc.ABCMeta):
    """Parameters specifying a trial wavefunction.

    Args:
        name: A descriptive name for the wavefunction parameters.
        hamiltonian_params: Hamiltonian parameters specifying the molecule.
    """

    name: str
    hamiltonian_params: hamiltonian.HamiltonianParams

    @property
    def bitstrings(self) -> Iterable[Tuple[bool, ...]]:
        raise NotImplementedError(
            "TrialWavefunctionParams should be subclassed and this method should be overwritten."
        )

    @property
    def qubits_jordan_wigner_ordered(self) -> Tuple[cirq.GridQubit, ...]:
        raise NotImplementedError(
            "TrialWavefunctionParams should be subclassed and this method should be overwritten."
        )

    @property
    def qubits_linearly_connected(self) -> Tuple[cirq.GridQubit, ...]:
        raise NotImplementedError(
            "TrialWavefunctionParams should be subclassed and this method should be overwritten."
        )


def _to_numpy(x: Optional[Iterable] = None) -> Optional[np.ndarray]:
    return np.asarray(x)


def _to_tuple(x: Iterable[layer_spec.LayerSpec]) -> Sequence[layer_spec.LayerSpec]:
    return tuple(x)


def _array_cmp(a: Optional[np.ndarray], b: Optional[np.ndarray]) -> bool:
    if a is None and b is None:
        return True
    if a is None or b is None:
        return False
    return np.array_equal(a, b)


@attrs.frozen(repr=False, eq=False)
class PerfectPairingPlusTrialWavefunctionParams(TrialWavefunctionParams):
    """Class for storing the parameters that specify the trial wavefunction.

    This class specifically stores the parameters for a trial wavefunction that
    is a combination of a perfect pairing wavefunction with some number of
    hardware-efficient layers appended.

    Args:
        name: A name for the trial wavefunction.
        hamiltonian_params: The hamiltonian parameters specifying the molecule.
        heuristic_layers: A tuple of circuit layers to append to the perfect pairing circuit.
        do_pp: Implement the perfect pairing circuit along with the heuristic
            layers. Defaults to true.
        restricted: Use a restricted perfect pairing ansatz. Defaults to false,
            i.e. allow spin-symmetry breaking.
        random_parameter_scale: A float to scale the random parameters by.
        n_optimization_restarts: The number of times to restart the optimization
            from a random guess in an attempt at global optimization.
        seed: The random number seed to initialize the RNG with.
        initial_orbital_rotation: An optional initial orbital rotation matrix,
            which will be implmented as a givens circuit.
        initial_two_body_qchem_amplitudes: Initial perfect pairing two-body
            amplitudes using a qchem convention.
        do_optimization: Optimize the ansatz using BFGS.
        use_fast_gradients: Compute the parameter gradients using an anlytic
            form. Default to false (use finite difference gradients).
    """

    name: str
    hamiltonian_params: hamiltonian.HamiltonianParams
    heuristic_layers: Tuple[layer_spec.LayerSpec, ...] = attrs.field(
        converter=_to_tuple
    )
    do_pp: bool = True
    restricted: bool = False
    random_parameter_scale: float = 1.0
    n_optimization_restarts: int = 1
    seed: int = 0
    initial_orbital_rotation: Optional[np.ndarray] = attrs.field(
        default=None,
        converter=lambda v: _to_numpy(v) if v is not None else None,
<<<<<<< HEAD
=======
        eq=attrs.cmp_using(eq=np.array_equal),
>>>>>>> e0206d98
    )
    initial_two_body_qchem_amplitudes: Optional[np.ndarray] = attrs.field(
        default=None,
        converter=lambda v: _to_numpy(v) if v is not None else None,
<<<<<<< HEAD
=======
        eq=attrs.cmp_using(eq=np.array_equal),
>>>>>>> e0206d98
    )
    do_optimization: bool = True
    use_fast_gradients: bool = False
    path_prefix: str = ""

    @property
    def n_orb(self) -> int:
        return self.hamiltonian_params.n_orb

    @property
    def n_elec(self) -> int:
        return self.hamiltonian_params.n_elec

    @property
    def n_qubits(self) -> int:
        return 2 * self.n_orb

    @property
    def n_pairs(self) -> int:
        return self.n_elec // 2

    @property
    def path_string(self) -> str:
        if self.path_prefix:
            return (
                self.path_prefix
                + config.OUTDIRS.DEFAULT_TRIAL_WAVEFUNCTION_DIRECTORY.strip(".")
                + self.name
            )
        else:
            return config.OUTDIRS.DEFAULT_TRIAL_WAVEFUNCTION_DIRECTORY + self.name

    @property
    def bitstrings(self) -> Iterable[Tuple[bool, ...]]:
        """The full set of bitstrings (determinants) for this wavefunction."""
        return bitstrings.get_bitstrings_a_b(n_orb=self.n_orb, n_elec=self.n_elec)

    def _json_dict_(self):
        simple_dict = attrs.asdict(self)
        simple_dict["hamiltonian_params"] = self.hamiltonian_params
        return simple_dict

    @property
    def qubits_jordan_wigner_ordered(self) -> Tuple[cirq.GridQubit, ...]:
        """Get the cirq qubits assuming a Jordan-Wigner ordering."""
        return qubit_maps.get_qubits_a_b(n_orb=self.n_orb)

    @property
    def qubits_linearly_connected(self) -> Tuple[cirq.GridQubit, ...]:
        """Get the cirq qubits assuming a linear connected qubit ordering."""
        return qubit_maps.get_qubits_a_b_reversed(n_orb=self.n_orb)

    @property
    def mode_qubit_map(self) -> Dict[fermion_mode.FermionicMode, cirq.GridQubit]:
        """Get the mapping between fermionic modes and cirq qubits."""
        return qubit_maps.get_mode_qubit_map_pp_plus(n_qubits=self.n_qubits)


@attrs.frozen
class TrialWavefunctionData(data.Data):
    """Class for storing a trial wavefunction's data.

    Args:
        params: The trial wavefunction parameters.
        ansatz_circuit: The circuit specifying the (pp) ansatz.
        superposition_circuit: The superposition circuit.
        hf_energy: The Hartree--Fock energy for the underlying molecule.
        ansatze_energy: The expected energy optimized wavefunction.
        fci_energy: The exact ground state energy of the underlying molecule.
        one_body_basis_change_mat: The one-body basis change matrix.
        one_body_params: The one-body variational parameters.
        two_body_params: The two-body variational parameters.
    """

    params: PerfectPairingPlusTrialWavefunctionParams
    ansatz_circuit: cirq.Circuit
    superposition_circuit: cirq.Circuit
    hf_energy: float
    ansatz_energy: float
    fci_energy: float
    one_body_basis_change_mat: np.ndarray = attrs.field(
        converter=_to_numpy, eq=attrs.cmp_using(eq=np.array_equal)
    )
    one_body_params: np.ndarray = attrs.field(
        converter=_to_numpy, eq=attrs.cmp_using(eq=np.array_equal)
    )
    two_body_params: np.ndarray = attrs.field(
        converter=_to_numpy, eq=attrs.cmp_using(eq=np.array_equal)
    )

    def _json_dict_(self):
        simple_dict = attrs.asdict(self)
        simple_dict["params"] = self.params
        return simple_dict<|MERGE_RESOLUTION|>--- conflicted
+++ resolved
@@ -120,18 +120,12 @@
     initial_orbital_rotation: Optional[np.ndarray] = attrs.field(
         default=None,
         converter=lambda v: _to_numpy(v) if v is not None else None,
-<<<<<<< HEAD
-=======
         eq=attrs.cmp_using(eq=np.array_equal),
->>>>>>> e0206d98
     )
     initial_two_body_qchem_amplitudes: Optional[np.ndarray] = attrs.field(
         default=None,
         converter=lambda v: _to_numpy(v) if v is not None else None,
-<<<<<<< HEAD
-=======
         eq=attrs.cmp_using(eq=np.array_equal),
->>>>>>> e0206d98
     )
     do_optimization: bool = True
     use_fast_gradients: bool = False

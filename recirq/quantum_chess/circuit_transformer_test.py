--- conflicted
+++ resolved
@@ -46,7 +46,7 @@
     assert transformer.qubits_within(3, grid_qubits[0], grid_qubits, set()) == 6
     assert transformer.qubits_within(10, grid_qubits[0], grid_qubits, set()) == 6
 
-<<<<<<< HEAD
+
 @pytest.mark.parametrize('device',      
                          (cirq.google.Sycamore23, cirq.google.Sycamore))
 def test_edges_within(device):
@@ -83,12 +83,11 @@
     assert transformer.edges_within(1, cirq.NamedQubit('a3'), graph, set()) == 4
     assert transformer.edges_within(2, cirq.NamedQubit('a3'), graph, set()) == 7
     assert transformer.edges_within(10, cirq.NamedQubit('a3'), graph, set()) == 7
-    
-=======
+
+
 @pytest.mark.parametrize('transformer',
                          [ct.ConnectivityHeuristicCircuitTransformer,
                           ct.DynamicLookAheadHeuristicCircuitTransformer])
->>>>>>> 2c2a5140
 @pytest.mark.parametrize('device',
                          [cirq.google.Sycamore23, cirq.google.Sycamore])
 def test_single_qubit_ops(transformer, device):

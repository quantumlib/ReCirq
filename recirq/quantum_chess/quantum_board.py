# Copyright 2020 Google
#
# Licensed under the Apache License, Version 2.0 (the "License");
# you may not use this file except in compliance with the License.
# You may obtain a copy of the License at
#
#     https://www.apache.org/licenses/LICENSE-2.0
#
# Unless required by applicable law or agreed to in writing, software
# distributed under the License is distributed on an "AS IS" BASIS,
# WITHOUT WARRANTIES OR CONDITIONS OF ANY KIND, either express or implied.
# See the License for the specific language governing permissions and
# limitations under the License.
import time
from collections import defaultdict
from typing import Dict, List, Optional, Sequence, Tuple

import cirq

from recirq.quantum_chess.bit_utils import (
    bit_to_qubit,
    nth_bit_of,
    num_ones,
    qubit_to_bit,
    set_nth_bit,
    square_to_bit,
    xy_to_bit,
    bit_ones,
)
from recirq.quantum_chess.caching_utils import (
    CacheKey,
    ProbabilityHistory,
    cache_key_from_move,
)
import recirq.quantum_chess.circuit_transformer as ct
import recirq.quantum_chess.enums as enums
import recirq.quantum_chess.move as move
import recirq.quantum_chess.quantum_moves as qm

CLASSICAL_BITBOARD = 2 ** 64 - 1

# This is the basis state corresponding to FEN: rnbqkbnr/pppppppp/8/8/8/8/PPPPPPPP/RNBQKBNR.
DEFAULT_CHESS_INIT_STATE = 0xFFFF00000000FFFF

# Number less than 0, so that the repetitions count of the cache entry is
# always considered to be insufficient
_NO_CACHE_AVAILABLE = -1

# Repetitions count for position which should always use the cache
_CACHE_ALWAYS_AVAILABLE = 10 ** 9


class CirqBoard:
    """Implementation of Quantum Board API using cirq sampler.

    This class implements a quantum chess board by representing
    it as a 64-bit integer that represents the initial state as
    well as the classical components of the board.  It also
    contains a `cirq.Circuit` that represents a circuit that
    can be executed to generate samples for the quantum portions
    of the board.

    This board implements all measurements of intermediate moves
    through post-selection.  Measurements are moved to ancilla
    qubits and measured as part of a final measurement.  Results
    are then post-selected to retrieve samples that match board
    positions with the same measurements.

    Args:
        init_basis_state: 64-bit bitboard defining the initial
            classical state of the board.
        sampler: a Cirq.sampler that can simulate or execute
            quantum circuits to run.  Defaults to cirq simulator.
        device: a cirq.Device that should run the circuit.  This
            device should use GridQubits.  If specified, qubit
            mapping and decomposition will be performed to transform
            the circuit to run on the device.
        error_mitigation:  If enabled, detects when pieces have
            unexplainably disappeared or appeared and either throws
            an error or post-selects the result away.
        noise_mitigation: Threshold of samples to overcome in order
            to be considered not noise.
        transformer: The CircuitTransformer to use to convert the board's
            NamedQubit circuit into a GridQubit circuit.
    """

    def __init__(
        self,
        init_basis_state: int,
        sampler: cirq.Sampler = cirq.Simulator(),
        device: Optional[cirq.Device] = None,
        error_mitigation: Optional[
            enums.ErrorMitigation
        ] = enums.ErrorMitigation.Nothing,
        noise_mitigation: Optional[float] = 0.0,
        transformer: Optional[ct.CircuitTransformer] = None,
        reset_starting_states=True,
    ):
        self.device = device
        self.sampler = sampler
        if device is not None:
            self.transformer = (
                transformer or ct.ConnectivityHeuristicCircuitTransformer(device)
            )
        self.with_state(init_basis_state, True)
        self.error_mitigation = error_mitigation
        self.noise_mitigation = noise_mitigation

        # Stores the repetition number if there is a cache.
        self.board_accumulations_repetitions = _NO_CACHE_AVAILABLE

        self.cache = {}

<<<<<<< HEAD
        # Will only be turned on if user specifies
        self.reset_starting_states = reset_starting_states

    def with_state(self, basis_state: int, reset_move_history=True) -> "CirqBoard":
        """Resets the board with a specific classical state. reset_move_history indicates
        whether to reset the entire move history of the game. It will be set to false
        if we are calling this function after the board has returned to a fully classical position"""

        self.accumulations_repetitions = None
        self.board_accumulations_repetitions = None
=======
    def with_state(self, basis_state: int) -> "CirqBoard":
        """Resets the board with a specific classical state."""
        self.board_accumulations_repetitions = _NO_CACHE_AVAILABLE
>>>>>>> d735355c
        self.state = basis_state
        self.allowed_pieces = set()
        self.allowed_pieces.add(num_ones(self.state))
        self.entangled_squares = set()
        self.post_selection = {}
        self.circuit = cirq.Circuit()
        self.ancilla_count = 0
<<<<<<< HEAD

        if reset_move_history:
            self.move_history = []
            # Store the initial basis state so that we can use it for replaying
            # the move-history when undoing moves
            self.init_basis_state = basis_state
            self.move_history_probabilities_cache = []

        self.full_squares = basis_state
        self.empty_squares = 0
        for i in range(64):
            self.empty_squares = set_nth_bit(
                i, self.empty_squares, not nth_bit_of(i, self.full_squares)
            )
        # Each entry is a 2-tuple of (repetitions, probabilities) corresponding to the probabilities after each move.
=======
        self.move_history = []
        initial_square_probs = (float(nth_bit_of(i, basis_state)) for i in range(64))
        # Invariant: len(self.move_history_probabilities_cache) ==
        #            len(self.move_history) + 1
        self.move_history_probabilities_cache = [
            self._make_probability_history(
                _CACHE_ALWAYS_AVAILABLE, initial_square_probs
            )
        ]

        # Store the initial basis state so that we can use it for replaying
        # the move-history when undoing moves
        self.init_basis_state = basis_state
>>>>>>> d735355c
        self.clear_debug_log()
        self.timing_stats = defaultdict(list)
        return self

    def clear_debug_log(self) -> None:
        """Clears debug log."""
        self.debug_log = ""

    def print_debug_log(self, clear_log: bool = True) -> None:
        """Prints debug log. Clears debug log if clear_log is enabled."""
        print(self.debug_log)
        if clear_log:
            self.clear_debug_log()

    def clear_timing_stats(self) -> None:
        """Clears timing stats."""
        self.timing_stats = defaultdict(list)

    def print_timing_stats(self, clear_stats: bool = False) -> None:
        """Prints timing stats. Clears timing stats if clears_stats is enabled."""
        print(self.timing_stats)
        if clear_stats:
            self.clear_timing_stats()

    def perform_moves(self, *moves) -> bool:
        """Performs a list of moves, specified as strings.

        Useful for short-hand versions of tests.

        Returns the measurement for the final move
        """
        did_it_move = False
        for m in moves:
            did_it_move = self.do_move(move.Move.from_string(m))
        return did_it_move

    def undo_last_move(self) -> bool:
        """Undoes the last move.

        Instead of undoing the last move, this function resets
        the board to the initial state and replays the move history

        """
        # Store current move history...
        current_move_history = self.move_history.copy()
        # ...because we'll be resetting it here
        self.with_state(self.init_basis_state, True)

        # Repeat history up to last move
        for m in range(len(current_move_history) - 1):
            if not self.do_move(current_move_history[m]):
                return False
        return True

    def record_time(self, action: str, t0: float, t1: Optional[float] = None) -> None:
        """Writes time span from t0 to t1 (if specified, otherwise the current time is used)
        into the debug log and timing stats.
        """
        if t1 is None:
            t1 = time.perf_counter()
        self.debug_log += f"{action} takes {t1 - t0:0.4f} seconds.\n"
        self.timing_stats[action].append(t1 - t0)

    def suggest_num_reps(self, sample_size: int) -> int:
        """Guess the number of raw samples needed to get sample_size results.

        Assume that each post-selection is about 50/50.
        Noise and error mitigation will discard reps, so increase the total
        number of repetitions to compensate.
        """
        if len(self.post_selection) > 1:
            sample_size *= 2 ** (len(self.post_selection) + 1)
        if self.error_mitigation == enums.ErrorMitigation.Correct:
            sample_size *= 2
        if self.noise_mitigation > 0:
            sample_size *= 3
        if sample_size < 100:
            sample_size = 100
        return sample_size

    def sample_with_ancilla(
        self,
        num_samples: int,
        num_reps: Optional[int] = None,
    ) -> Tuple[List[int], List[Dict[str, int]]]:
        """Samples the board and returns square and ancilla measurements.

        Sends the current circuit to the sampler then retrieves the results.
        May return less samples than num_samples due to post-selection. The
        number of raw results from the sampler is determined by num_reps if
        provided, or automatically otherwise.

        Returns the results as a tuple.  The first entry is the list of
        measured squares, as represented by a 64-bit int bitboard.
        The second value is a list of ancilla values, as represented as a
        dictionary from ancilla name to value (0 or 1).
        """
        t0 = time.perf_counter()
        if num_reps is None:
            num_reps = self.suggest_num_reps(num_samples)
        measure_circuit = self.circuit.copy()
        ancilla = []
        error_count = 0
        noise_count = 0
        post_count = 0
        if self.entangled_squares:
            qubits = sorted(self.entangled_squares)
            measure_moment = cirq.Moment(cirq.measure(q, key=q.name) for q in qubits)
            measure_circuit.append(measure_moment)

            noise_threshold = self.noise_mitigation * num_samples

            self.debug_log += (
                f"Running circuit with {num_reps} reps "
                f"to get {num_samples} samples\n"
            )

            # Translate circuit to grid qubits and sqrtISWAP gates
            if self.device is not None:
                # Decompose 3-qubit operations
                ct.SycamoreDecomposer().optimize_circuit(measure_circuit)
                # Create NamedQubit to GridQubit mapping and transform
                measure_circuit = self.transformer.transform(measure_circuit)

                # For debug, ensure that the circuit correctly validates
                try:
                    self.device.validate_circuit(measure_circuit)
                except ValueError as e:
                    raise ct.DeviceMappingError(str(e))

            # Run the circuit using the provided sampler (simulator or hardware)
            results = self.sampler.run(measure_circuit, repetitions=num_reps)

            # Parse the results
            rtn = []
            noise_buffer = {}
            data = results.data
            for rep in range(num_reps):
                new_sample = self.state
                new_ancilla = {}

                # Go through the results and discard any results
                # that disagree with our pre-defined post-selection criteria
                post_selected = True
                for qubit in self.post_selection.keys():
                    key = qubit.name
                    if key in data.columns:
                        result = data.at[rep, key]
                        if result != self.post_selection[qubit]:
                            post_selected = False
                            break
                if not post_selected:
                    post_count += 1
                    continue

                # Translate qubit results into a 64-bit chess board
                for qubit in qubits:
                    key = qubit.name
                    result = data.at[rep, key]
                    # Ancilla bits should not be part of the chess board
                    if "anc" not in key:
                        bit = qubit_to_bit(qubit)
                        new_sample = set_nth_bit(bit, new_sample, result)
                    else:
                        new_ancilla[key] = result

                # Perform Error Mitigation
                if self.error_mitigation != enums.ErrorMitigation.Nothing:
                    # Discard boards that have the wrong number of pieces
                    if num_ones(new_sample) not in self.allowed_pieces:
                        if self.error_mitigation == enums.ErrorMitigation.Error:
                            raise ValueError(
                                "Error detected, "
                                f"pieces allowed = {self.allowed_pieces}"
                                f"but got {num_ones(new_sample)}"
                            )
                        if self.error_mitigation == enums.ErrorMitigation.Correct:
                            error_count += 1
                            continue

                # Noise mitigation
                if self.noise_mitigation > 0.0:
                    # Ignore samples up to a threshold
                    if new_sample not in noise_buffer:
                        noise_buffer[new_sample] = 0
                    noise_buffer[new_sample] += 1
                    if noise_buffer[new_sample] < noise_threshold:
                        noise_count += 1
                        continue

                # This sample has passed noise and error mitigation
                # Record it as a proper sample
                rtn.append(new_sample)
                ancilla.append(new_ancilla)
                if len(rtn) >= num_samples:
                    self.debug_log += (
                        f"Discarded {error_count} from error mitigation "
                        f"{noise_count} from noise and "
                        f"{post_count} from post-selection\n"
                    )
                    self.record_time("sample_with_ancilla", t0)
                    return (rtn, ancilla)
        else:
            rtn = [self.state] * num_samples
            self.debug_log += (
                f"Discarded {error_count} from error mitigation "
                f"{noise_count} from noise and {post_count} from post-selection\n"
            )
        self.record_time("sample_with_ancilla", t0)
        return (rtn, ancilla)

    def sample(self, num_samples: int) -> List[int]:
        """Samples the board and returns square and ancilla measurements.

        Sends the current circuit to the sampler then retrieves the results.

        Returns the results as a list of bitboards.
        """
        rtn = []
        while len(rtn) < num_samples:
            samples, _ = self.sample_with_ancilla(num_samples)
            rtn = rtn + samples
        return rtn[:num_samples]

    def _make_probability_history(
        self, repetitions: int, probabilities: Sequence[float]
    ) -> ProbabilityHistory:
        probabilities = tuple(probabilities)
        full_squares = 0
        empty_squares = 0
        for i, p in enumerate(probabilities):
            if p == 1:
                full_squares = set_nth_bit(i, full_squares, True)
            if p == 0:
                empty_squares = set_nth_bit(i, empty_squares, True)
        return ProbabilityHistory(
            repetitions=repetitions,
            probabilities=probabilities,
            full_squares=full_squares,
            empty_squares=empty_squares,
        )

    def _generate_accumulations(self, repetitions: int = 1000) -> None:
        """Samples the state and generates the accumulated
        probabilities of each square, empty_squares, and full_squares.
        """
        if self.move_history_probabilities_cache[-1].repetitions >= repetitions:
            return

        if len(self.move_history) > 0:
            last_move = self.move_history[-1]
<<<<<<< HEAD
            if self.move_history_probabilities_cache[-1][0] >= repetitions:
                self.probabilities = self.move_history_probabilities_cache[-1][1].copy()
                self._set_full_empty_squares_from_probability()
                return

=======
>>>>>>> d735355c
            previous_move_in_cache = (
                self.move_history_probabilities_cache[-2].repetitions >= repetitions
            )
            cache_key = cache_key_from_move(last_move, repetitions)
            if (
                previous_move_in_cache
                and self._caching_supported(last_move)
                and cache_key in self.cache
            ):
                previous_probability = self.move_history_probabilities_cache[
                    -2
                ].probabilities

                probs = self._apply_cache(
                    previous_probability, last_move, self.cache[cache_key]
                )
                self.move_history_probabilities_cache[
                    -1
                ] = self._make_probability_history(repetitions, probs)
                # Remove entry from cached since it has been consumed.
                del self.cache[cache_key]
                return

        probabilities = [0] * 64
        samples = self.sample(repetitions)
        for sample in samples:
            for bit in bit_ones(sample):
                probabilities[bit] += 1

        probabilities = tuple(p / repetitions for p in probabilities)
        # Cache the repetiion and probability corresponding to this move history.
        self.move_history_probabilities_cache[-1] = self._make_probability_history(
            repetitions, probabilities
        )

    def _caching_supported(self, m: move.Move):
        """Checks if caching is supported for this move."""
        last_probs = self.move_history_probabilities_cache[-2]
        # Caching is supported for a split jump from one full square to two empty squares.
        if (
            m.move_type == enums.MoveType.SPLIT_JUMP
            and nth_bit_of(square_to_bit(m.source), last_probs.full_squares)
            and nth_bit_of(square_to_bit(m.target), last_probs.empty_squares)
            and nth_bit_of(square_to_bit(m.target2), last_probs.empty_squares)
        ):
            return True
        return False

    def cache_results(self, cache_key: CacheKey):
        if cache_key in self.cache:
            return
        if cache_key.move_type == enums.MoveType.SPLIT_JUMP:
            helper_board = CirqBoard(
                DEFAULT_CHESS_INIT_STATE,
                self.sampler,
                self.device,
                self.error_mitigation,
                self.noise_mitigation,
                self.transformer if self.device else None,
                reset_starting_states=False,
            )
            sample_jump_move = move.Move(
                "b1",
                "c3",
                target2="a3",
                move_type=enums.MoveType.SPLIT_JUMP,
                move_variant=enums.MoveVariant.BASIC,
            )
            helper_board.do_move(sample_jump_move)
            probs = helper_board.get_probability_distribution(cache_key.repetitions)
            self.cache[cache_key] = {
                "source": 0,
                "target": probs[square_to_bit(sample_jump_move.target)],
                "target2": probs[square_to_bit(sample_jump_move.target2)],
            }
            self.debug_log += helper_board.debug_log

    @staticmethod
    def _apply_cache(probability, m, cache_value):
        new_probability = list(probability)
        for k, v in cache_value.items():
            square = getattr(m, k)
            new_probability[square_to_bit(square)] = v
        return new_probability

    def get_probability_distribution(self, repetitions: int = 1000) -> Sequence[float]:
        """Returns the probability of a piece being in each square.

        The values are returned in the same ordering as a bitboard.
        """
        self._generate_accumulations(repetitions)
        return self.move_history_probabilities_cache[-1].probabilities

    def _generate_board_accumulations(self, repetitions: int = 1000) -> None:
        """Samples the state and generates the accumulated probabilities of each board
        in the state, which will be saved as a map(board->prob.) in self.board_probabilities.
        """
        self.board_probabilities = {}

        samples = self.sample(repetitions)
        for sample in samples:
            if sample not in self.board_probabilities:
                self.board_probabilities[sample] = 0
            self.board_probabilities[sample] += 1

        for board in self.board_probabilities:
            self.board_probabilities[board] /= repetitions

        self.board_accumulations_repetitions = repetitions

    def get_board_probability_distribution(
        self, repetitions: int = 1000
    ) -> Dict[int, float]:
        """Returns the probability distribution for each board found in the sample.

        The values are returned as a dict{bitboard(int): prob(float)}.
        """
        if self.board_accumulations_repetitions < repetitions:
            self._generate_board_accumulations(repetitions)

        return self.board_probabilities

    def get_full_squares_bitboard(self, repetitions: int = 1000) -> int:
        """Retrieves which squares are marked as full.

        This information is created using a representative set of
        samples (defined by the repetitions argument) to determine
        which squares are occupied on all boards.

        Returns a bitboard.
        """
        self._generate_accumulations(repetitions)
        return self.move_history_probabilities_cache[-1].full_squares

    def get_empty_squares_bitboard(self, repetitions: int = 1000) -> int:
        """Retrieves which squares are marked as empty.

        This information is created using a representative set of
        samples (defined by the repetitions argument) to determine
        which squares are empty on all boards.

        Returns a bitboard.
        """
        self._generate_accumulations(repetitions)
        return self.move_history_probabilities_cache[-1].empty_squares

    def is_classical(self, repetitions=1000, use_cache: bool = False) -> bool:
        """Returns true if the board is in a fully classical position, and false otherwise."""
        empty_squares = self.get_empty_squares_bitboard(repetitions, use_cache)
        full_squares = self.get_full_squares_bitboard(repetitions, use_cache)
        actual = empty_squares | full_squares
        return CLASSICAL_BITBOARD == actual

    def reset_if_classical(self) -> None:
        """If the position is fully classical, calls with_state with current position
        and with reset_move_history set to false."""
        if self.is_classical():
            self.with_state(self.get_full_squares_bitboard(), False)

    def add_entangled(self, *qubits):
        """Adds squares as entangled.

        This enables measuring of the square by the quantum circuit
        and also adds a piece in the square to the circuit if the
        classical register is currently set to one.
        """
        for qubit in qubits:
            if qubit not in self.entangled_squares:
                self.entangled_squares.add(qubit)
                if nth_bit_of(qubit_to_bit(qubit), self.state):
                    self.circuit.append(qm.place_piece(qubit))

    def new_ancilla(self, note: str = "") -> cirq.Qid:
        """Adds a new ancilla to the circuit and returns its value.

        `note` is an optional string to include in the ancilla qubit's name.
        """
        new_name = f"anc{self.ancilla_count}"
        if note:
            new_name += "_" + note
        new_qubit = cirq.NamedQubit(new_name)
        self.ancilla_count += 1
        return new_qubit

    def unhook(self, qubit: cirq.Qid) -> cirq.Qid:
        """Removes a qubit from the quantum portion of the board.

        This exchanges all mentions of the qubit in the circuit
        with a new ancilla qubit and removes it from the set of
        entangled squares.
        """
        if qubit not in self.entangled_squares:
            return

        # Create a new ancilla qubit to replace the qubit with
        new_qubit = self.new_ancilla(note=qubit.name)

        # Replace operations using the qubit with the ancilla instead
        self.circuit = self.circuit.transform_qubits(
            lambda q: new_qubit if q == qubit else q
        )

        # Remove the qubit from the list of active qubits
        self.entangled_squares.remove(qubit)
        self.entangled_squares.add(new_qubit)
        return new_qubit

    def path_qubits(self, source: str, target: str) -> List[cirq.Qid]:
        """Returns all entangled qubits (or classical pieces)
        between source and target.

        Source and target should be in the same line, i.e. same row,
        same column, or same diagonal.

        Source and target should be specified in algebraic notation,
        such as 'f4'.
        """
        rtn = []
        xs = move.x_of(source)
        ys = move.y_of(source)
        xt = move.x_of(target)
        yt = move.y_of(target)
        if xt > xs:
            dx = 1
        elif xt < xs:
            dx = -1
        else:
            dx = 0
        if yt > ys:
            dy = 1
        elif yt < ys:
            dy = -1
        else:
            dy = 0
        x_slide = abs(xt - xs)
        y_slide = abs(yt - ys)
        # Souce and target should always be in the same line.
        if x_slide != y_slide and x_slide * y_slide:
            raise ValueError(
                "Wrong inputs for path_qubits: source and target are not in the same line."
            )
        max_slide = max(x_slide, y_slide)
        # Only calculates path when max_slide > 1.
        for t in range(1, max_slide):
            path_bit = xy_to_bit(xs + dx * t, ys + dy * t)
            path_qubit = bit_to_qubit(path_bit)
            if path_qubit in self.entangled_squares or nth_bit_of(path_bit, self.state):
                rtn.append(path_qubit)
        return rtn

    def _create_path_ancilla(self, path_qubits: List[cirq.Qid]) -> cirq.Qid:
        """Creates an ancilla that is anti-controlled by the qubits
        in the path."""
        path_ancilla = self.new_ancilla()
        self.circuit.append(
            qm.controlled_operation(cirq.X, [path_ancilla], [], path_qubits)
        )
        return path_ancilla

    def _clear_path_ancilla(self, path_qubits, ancilla):
        """Zeroes the path ancilla based on path_qubits.

        This does the inverse operation of _create_path_ancilla.
        """
        self.circuit.append(qm.controlled_operation(cirq.X, [ancilla], [], path_qubits))

    def set_castle(self, sbit: int, rook_sbit: int, tbit: int, rook_tbit: int) -> None:
        """Adjusts classical bits for a castling operation."""
        self.state = set_nth_bit(sbit, self.state, False)
        self.state = set_nth_bit(rook_sbit, self.state, False)
        self.state = set_nth_bit(tbit, self.state, True)
        self.state = set_nth_bit(rook_tbit, self.state, True)

    def queenside_castle(
        self, squbit: int, rook_squbit: int, tqubit: int, rook_tqubit: int, b_qubit: int
    ) -> None:
        """Performs a queenside castling operation."""
        self.add_entangled(squbit, tqubit, rook_squbit, rook_tqubit)
        self.circuit.append(
            qm.queenside_castle(squbit, rook_squbit, tqubit, rook_tqubit, b_qubit)
        )

    def post_select_on(
        self,
        qubit: cirq.Qid,
        measurement_outcome: Optional[int] = None,
        invert: Optional[bool] = False,
    ) -> int:
        """Adds a post-selection requirement to the circuit.

        If no measurement_outcome is provided, performs a single sample of the
        qubit to get a value for the post-selection condition.
        Adjusts the post-selection requirements dictionary to this value.
        If this qubit is a square qubit, it adjusts the classical register
        to match the sample result.

        Args:
            qubit: the qubit to post-select on
            measurement_outcome: the optional measurement outcome. If present,
                post-selection is conditioned on the qubit having the given
                outcome. If absent, a single measurement is performed instead.
            invert: If True and measurement_outcome is set, this will invert
                the measurement to post-select on the opposite value.

        Returns: the measurement outcome or sample result as 1 or 0.
        """
        result = measurement_outcome
        if invert and measurement_outcome is not None:
            result = 1 - result
        sample_size = 100 if self.noise_mitigation else 1
        if "anc" in qubit.name:
            if result is None:
                ancilla_result = []
                while len(ancilla_result) == 0:
                    _, ancilla_result = self.sample_with_ancilla(sample_size)
                result = ancilla_result[0][qubit.name]
            self.post_selection[qubit] = result
        else:
            bit = qubit_to_bit(qubit)
            if result is None:
                result = nth_bit_of(bit, self.sample(sample_size)[0])
            if qubit in self.entangled_squares:
                ancillary = self.unhook(qubit)
                self.post_selection[ancillary] = result
            self.state = set_nth_bit(bit, self.state, result)
        return result

    def do_move(self, m: move.Move) -> int:
        """Will call do_move_internal to perform a move on the quantum board,
        resetting the quantum circuit if the board is in a fully classical position.
        """
        initial_circuit = self.circuit.copy()
        move_succeeded = self.do_move_internal(m)
        if self.reset_starting_states and initial_circuit != self.circuit:
            self.reset_if_classical()
        return move_succeeded

    def do_move_internal(self, m: move.Move) -> int:
        """Performs a move on the quantum board.
        Based on the type and variant of the move requested,
        this function augments the circuit, classical registers,
        and post-selection criteria to perform the board.
        Returns:  The measurement that was performed, or 1 if
            no measurement was required.
        """
        if not m.move_type:
            raise ValueError("No Move defined")
        if m.move_type == enums.MoveType.NULL_TYPE:
            raise ValueError("Move has null type")
        if m.move_type == enums.MoveType.UNSPECIFIED_STANDARD:
            raise ValueError("Move type is unspecified")

        # Reset accumulations here because function has conditional return branches
        self.board_accumulations_repetitions = _NO_CACHE_AVAILABLE

        # Add move to move_history
        self.move_history.append(m)
        self.move_history_probabilities_cache.append(
            ProbabilityHistory(_NO_CACHE_AVAILABLE, (), 0, 0)
        )

        sbit = square_to_bit(m.source)
        tbit = square_to_bit(m.target)
        squbit = bit_to_qubit(sbit)
        tqubit = bit_to_qubit(tbit)

        if (
            m.move_variant == enums.MoveVariant.CAPTURE
            or m.move_type == enums.MoveType.PAWN_EP
            or m.move_type == enums.MoveType.PAWN_CAPTURE
        ):
            # TODO: figure out if it is a deterministic capture.
            for val in list(self.allowed_pieces):
                self.allowed_pieces.add(val - 1)

        if m.move_type == enums.MoveType.PAWN_EP:
            # For en passant, first determine the square of the pawn being
            # captured, which should be next to the target.
            if m.target[1] == "6":
                epbit = square_to_bit(m.target[0] + "5")
            elif m.target[1] == "3":
                epbit = square_to_bit(m.target[0] + "4")
            else:
                raise ValueError(f"Invalid en passant target {m.target}")
            epqubit = bit_to_qubit(epbit)

            # For the classical version, set the bits appropriately
            if (
                epqubit not in self.entangled_squares
                and squbit not in self.entangled_squares
                and tqubit not in self.entangled_squares
            ):
                if (
                    not nth_bit_of(epbit, self.state)
                    or not nth_bit_of(sbit, self.state)
                    or nth_bit_of(tbit, self.state)
                ):
                    raise ValueError("Invalid classical e.p. move")

                self.state = set_nth_bit(epbit, self.state, False)
                self.state = set_nth_bit(sbit, self.state, False)
                self.state = set_nth_bit(tbit, self.state, True)
                return 1

            # If any squares are quantum, it's a quantum move
            self.add_entangled(squbit, tqubit, epqubit)

            # Capture e.p. post-select on the source
            if m.move_variant == enums.MoveVariant.CAPTURE:
                is_there = self.post_select_on(squbit, m.measurement)
                if not is_there:
                    return 0
                self.add_entangled(squbit)
                # capture e.p. has a special circuit
                self.circuit.append(
                    qm.capture_ep(
                        squbit,
                        tqubit,
                        epqubit,
                        self.new_ancilla(),
                        self.new_ancilla(),
                        self.new_ancilla(),
                    )
                )
                return 1

            # Blocked/excluded e.p. post-select on the target
            if m.move_variant == enums.MoveVariant.EXCLUDED:
                # Note that a measurement of 1 means that the move was
                # successful so that the target square is empty
                is_there = self.post_select_on(tqubit, m.measurement, invert=True)
                if is_there:
                    return 0
                self.add_entangled(tqubit)
            self.circuit.append(
                qm.en_passant(
                    squbit, tqubit, epqubit, self.new_ancilla(), self.new_ancilla()
                )
            )
            return 1

        if m.move_type == enums.MoveType.PAWN_CAPTURE:
            # For pawn capture, first measure source.
            is_there = self.post_select_on(squbit, m.measurement)
            if not is_there:
                return 0
            if tqubit in self.entangled_squares:
                old_tqubit = self.unhook(tqubit)
                self.state = set_nth_bit(tbit, self.state, False)
                self.add_entangled(squbit, tqubit)

                self.circuit.append(
                    qm.controlled_operation(
                        cirq.ISWAP, [squbit, tqubit], [old_tqubit], []
                    )
                )
            else:
                # Classical case
                self.state = set_nth_bit(sbit, self.state, False)
                self.state = set_nth_bit(tbit, self.state, True)
            return 1

        if m.move_type == enums.MoveType.SPLIT_SLIDE:
            tbit2 = square_to_bit(m.target2)
            tqubit2 = bit_to_qubit(tbit2)

            # Find all the squares on both paths
            path_qubits = self.path_qubits(m.source, m.target)
            if tqubit2 in path_qubits:
                path_qubits.remove(tqubit2)
            path_qubits2 = self.path_qubits(m.source, m.target2)
            if tqubit in path_qubits2:
                path_qubits2.remove(tqubit)

            if len(path_qubits) == 0 and len(path_qubits2) == 0:
                # No interposing squares, just jump.
                m.move_type = enums.MoveType.SPLIT_JUMP
            else:
                self.add_entangled(squbit, tqubit, tqubit2)
                path1 = self._create_path_ancilla(path_qubits)
                path2 = self._create_path_ancilla(path_qubits2)
                ancilla = self.new_ancilla()
                self.circuit.append(
                    qm.split_slide(squbit, tqubit, tqubit2, path1, path2, ancilla)
                )
                self._clear_path_ancilla(path_qubits, path1)
                self._clear_path_ancilla(path_qubits2, path2)
                return 1

        if m.move_type == enums.MoveType.MERGE_SLIDE:
            sbit2 = square_to_bit(m.source2)
            squbit2 = bit_to_qubit(sbit2)
            self.add_entangled(squbit, squbit2, tqubit)

            # Find all the squares on both paths
            path_qubits = self.path_qubits(m.source, m.target)
            if squbit2 in path_qubits:
                path_qubits.remove(squbit2)
            path_qubits2 = self.path_qubits(m.source2, m.target)
            if squbit in path_qubits2:
                path_qubits2.remove(squbit)
            if len(path_qubits) == 0 and len(path_qubits2) == 0:
                # No interposing squares, just jump.
                m.move_type = enums.MoveType.MERGE_JUMP
            else:
                path1 = self._create_path_ancilla(path_qubits)
                path2 = self._create_path_ancilla(path_qubits2)
                ancilla = self.new_ancilla()
                self.circuit.append(
                    qm.merge_slide(squbit, tqubit, squbit2, path1, path2, ancilla)
                )
                self._clear_path_ancilla(path_qubits, path1)
                self._clear_path_ancilla(path_qubits2, path2)
                return 1

        if (
            m.move_type == enums.MoveType.SLIDE
            or m.move_type == enums.MoveType.PAWN_TWO_STEP
        ):
            path_qubits = self.path_qubits(m.source, m.target)
            if len(path_qubits) == 0:
                # No path, change to jump
                m.move_type = enums.MoveType.JUMP

        if (
            m.move_type == enums.MoveType.SLIDE
            or m.move_type == enums.MoveType.PAWN_TWO_STEP
        ):
            for p in path_qubits:
                if p not in self.entangled_squares and nth_bit_of(
                    qubit_to_bit(p), self.state
                ):
                    # Classical piece in the way
                    return 0

            # For excluded case, measure target
            if m.move_variant == enums.MoveVariant.EXCLUDED:
                # Note that a measurement of 1 means that the move was
                # successful so that the target square is empty
                is_there = self.post_select_on(tqubit, m.measurement, invert=True)
                if is_there:
                    return 0

            self.add_entangled(squbit, tqubit)
            if m.move_variant == enums.MoveVariant.CAPTURE:
                capture_ancilla = self.new_ancilla()
                self.circuit.append(
                    qm.controlled_operation(
                        cirq.X, [capture_ancilla], [squbit], path_qubits
                    )
                )

                # We need to add the captured_ancilla to entangled squares
                # So that we measure it
                self.entangled_squares.add(capture_ancilla)
                capture_allowed = self.post_select_on(capture_ancilla, m.measurement)

                if not capture_allowed:
                    return 0
                else:
                    # Perform the captured slide
                    self.add_entangled(squbit)
                    # Remove the target from the board into an ancilla
                    # and set bit to zero
                    self.unhook(tqubit)
                    self.state = set_nth_bit(tbit, self.state, False)

                    # Re-add target since we need to swap into the square
                    self.add_entangled(tqubit)

                    # Perform the actual move
                    self.circuit.append(qm.normal_move(squbit, tqubit))

                    # Set source to empty
                    self.unhook(squbit)
                    self.state = set_nth_bit(sbit, self.state, False)

                    # Now set the whole path to empty
                    for p in path_qubits:
                        self.state = set_nth_bit(qubit_to_bit(p), self.state, False)
                        self.unhook(p)
                    return 1
            # Basic slide (or successful excluded slide)

            # Add all involved squares into entanglement
            self.add_entangled(squbit, tqubit, *path_qubits)

            if len(path_qubits) == 1:
                # For path of one, no ancilla needed
                self.circuit.append(qm.slide_move(squbit, tqubit, path_qubits))
                return 1
            # Longer paths require a path ancilla
            ancilla = self.new_ancilla()
            self.circuit.append(qm.slide_move(squbit, tqubit, path_qubits, ancilla))
            return 1

        if (
            m.move_type == enums.MoveType.JUMP
            or m.move_type == enums.MoveType.PAWN_STEP
        ):
            if (
                squbit not in self.entangled_squares
                and tqubit not in self.entangled_squares
            ):
                # Classical version
                self.state = set_nth_bit(sbit, self.state, False)
                self.state = set_nth_bit(tbit, self.state, True)
                return 1

            # Measure source for capture
            if m.move_variant == enums.MoveVariant.CAPTURE:
                is_there = self.post_select_on(squbit, m.measurement)
                if not is_there:
                    return 0
                self.unhook(tqubit)

            # Measure target for excluded
            if m.move_variant == enums.MoveVariant.EXCLUDED:
                # Note that a measurement of 1 means that the move was
                # successful so that the target square is empty
                is_there = self.post_select_on(tqubit, m.measurement, invert=True)
                if is_there:
                    return 0

            # Only convert source qubit to ancilla if target
            # is empty
            unhook = tqubit not in self.entangled_squares
            self.add_entangled(squbit, tqubit)

            # Execute jump
            self.circuit.append(qm.normal_move(squbit, tqubit))

            if unhook or m.move_variant != enums.MoveVariant.BASIC:
                # The source is empty.
                # Change source qubit to be an ancilla
                # and set classical bit to zero
                self.state = set_nth_bit(sbit, self.state, False)
                self.unhook(squbit)

            return 1

        if m.move_type == enums.MoveType.SPLIT_JUMP:
            tbit2 = square_to_bit(m.target2)
            tqubit2 = bit_to_qubit(tbit2)
            is_basic_case = (
                squbit not in self.entangled_squares
                and tqubit not in self.entangled_squares
                and tqubit2 not in self.entangled_squares
                and nth_bit_of(sbit, self.state)
                and not nth_bit_of(tbit, self.state)
                and not nth_bit_of(tbit2, self.state)
            )
            self.add_entangled(squbit, tqubit, tqubit2)
            self.circuit.append(qm.split_move(squbit, tqubit, tqubit2))
            if is_basic_case:
                self.state = set_nth_bit(sbit, self.state, False)
                self.unhook(squbit)
            return 1

        if m.move_type == enums.MoveType.MERGE_JUMP:
            sbit2 = square_to_bit(m.source2)
            squbit2 = bit_to_qubit(sbit2)
            self.add_entangled(squbit, squbit2, tqubit)
            self.circuit.append(qm.merge_move(squbit, squbit2, tqubit))
            # TODO: should the source qubit be 'unhooked'?
            return 1

        if m.move_type == enums.MoveType.KS_CASTLE:
            # Figure out the rook squares
            if sbit == square_to_bit("e1") and tbit == square_to_bit("g1"):
                rook_sbit = square_to_bit("h1")
                rook_tbit = square_to_bit("f1")
            elif sbit == square_to_bit("e8") and tbit == square_to_bit("g8"):
                rook_sbit = square_to_bit("h8")
                rook_tbit = square_to_bit("f8")
            else:
                raise ValueError(f"Invalid kingside castling move")
            rook_squbit = bit_to_qubit(rook_sbit)
            rook_tqubit = bit_to_qubit(rook_tbit)

            # Piece in non-superposition in the way, not legal
            if (
                nth_bit_of(rook_tbit, self.state)
                and rook_tqubit not in self.entangled_squares
            ):
                return 0
            if nth_bit_of(tbit, self.state) and tqubit not in self.entangled_squares:
                return 0

            # Not in superposition, just castle
            if (
                rook_tqubit not in self.entangled_squares
                and tqubit not in self.entangled_squares
            ):
                self.set_castle(sbit, rook_sbit, tbit, rook_tbit)
                return 1

            # Both intervening squares in superposition
            if (
                rook_tqubit in self.entangled_squares
                and tqubit in self.entangled_squares
            ):
                castle_ancilla = self._create_path_ancilla([rook_tqubit, tqubit])
                self.entangled_squares.add(castle_ancilla)
                castle_allowed = self.post_select_on(castle_ancilla, m.measurement)
                if castle_allowed:
                    self.unhook(rook_tqubit)
                    self.unhook(tqubit)
                    self.set_castle(sbit, rook_sbit, tbit, rook_tbit)
                    return 1
                else:
                    self.post_selection[castle_ancilla] = castle_allowed
                    return 0

            # One intervening square in superposition
            if rook_tqubit in self.entangled_squares:
                measure_qubit = rook_tqubit
            else:
                measure_qubit = tqubit
            # Note that a measurement of 1 means that the move was
            # successful so that the target square is empty
            is_there = self.post_select_on(measure_qubit, m.measurement, invert=True)
            if is_there:
                return 0
            self.set_castle(sbit, rook_sbit, tbit, rook_tbit)
            return 1

        if m.move_type == enums.MoveType.QS_CASTLE:

            # Figure out the rook squares and the b-file square involved
            if sbit == square_to_bit("e1") and tbit == square_to_bit("c1"):
                rook_sbit = square_to_bit("a1")
                rook_tbit = square_to_bit("d1")
                b_bit = square_to_bit("b1")
            elif sbit == square_to_bit("e8") and tbit == square_to_bit("c8"):
                rook_sbit = square_to_bit("a8")
                rook_tbit = square_to_bit("d8")
                b_bit = square_to_bit("b8")
            else:
                raise ValueError(f"Invalid queenside castling move")
            rook_squbit = bit_to_qubit(rook_sbit)
            rook_tqubit = bit_to_qubit(rook_tbit)
            b_qubit = bit_to_qubit(b_bit)

            # Piece in non-superposition in the way, not legal
            if (
                nth_bit_of(rook_tbit, self.state)
                and rook_tqubit not in self.entangled_squares
            ):
                return 0
            if nth_bit_of(tbit, self.state) and tqubit not in self.entangled_squares:
                return 0
            if (
                b_bit is not None
                and nth_bit_of(b_bit, self.state)
                and b_qubit not in self.entangled_squares
            ):
                return 0

            # Not in superposition, just castle
            if (
                rook_tqubit not in self.entangled_squares
                and tqubit not in self.entangled_squares
                and b_qubit not in self.entangled_squares
            ):
                self.set_castle(sbit, rook_sbit, tbit, rook_tbit)
                return 1

            # Neither intervening squares in superposition
            if (
                rook_tqubit not in self.entangled_squares
                and tqubit not in self.entangled_squares
            ):
                if b_qubit not in self.entangled_squares:
                    self.set_castle(sbit, rook_sbit, tbit, rook_tbit)
                else:
                    self.queenside_castle(
                        squbit, rook_squbit, tqubit, rook_tqubit, b_qubit
                    )
                return 1

            # Both intervening squares in superposition
            if (
                rook_tqubit in self.entangled_squares
                and tqubit in self.entangled_squares
            ):
                castle_ancilla = self._create_path_ancilla([rook_tqubit, tqubit])
                self.entangled_squares.add(castle_ancilla)
                castle_allowed = self.post_select_on(castle_ancilla, m.measurement)
                if castle_allowed:
                    self.unhook(rook_tqubit)
                    self.unhook(tqubit)
                    if b_qubit not in self.entangled_squares:
                        self.set_castle(sbit, rook_sbit, tbit, rook_tbit)
                    else:
                        self.queenside_castle(
                            squbit, rook_squbit, tqubit, rook_tqubit, b_qubit
                        )
                    return 1
                else:
                    self.post_selection[castle_ancilla] = castle_allowed
                    return 0

            # One intervening square in superposition
            if rook_tqubit in self.entangled_squares:
                measure_qubit = rook_tqubit
            else:
                measure_qubit = tqubit
            # Note that a measurement of one means the move was successful
            # so that the path was clear
            is_there = self.post_select_on(measure_qubit, m.measurement, invert=True)
            if is_there:
                return 0
            if b_qubit not in self.entangled_squares:
                self.set_castle(sbit, rook_sbit, tbit, rook_tbit)
            else:
                self.queenside_castle(squbit, rook_squbit, tqubit, rook_tqubit, b_qubit)
            return 1

        raise ValueError(f"Move type {m.move_type} not supported")

    def __str__(self):
        """Renders a ASCII diagram showing the board probabilities."""
        probs = self.get_probability_distribution()
        s = ""
        s += " +----------------------------------+\n"
        for y in reversed(range(8)):
            s += str(y + 1) + "| "
            for x in range(8):
                bit = xy_to_bit(x, y)
                prob = str(int(100 * probs[bit]))
                if len(prob) <= 2:
                    s += " "
                if prob == "0":
                    s += "."
                else:
                    s += prob
                if len(prob) < 2:
                    s += " "
                s += " "
            s += " |\n"
        s += " +----------------------------------+\n    "
        for x in range(8):
            s += move.to_rank(x) + "   "
        return s<|MERGE_RESOLUTION|>--- conflicted
+++ resolved
@@ -1,3 +1,4 @@
+
 # Copyright 2020 Google
 #
 # Licensed under the Apache License, Version 2.0 (the "License");
@@ -111,7 +112,6 @@
 
         self.cache = {}
 
-<<<<<<< HEAD
         # Will only be turned on if user specifies
         self.reset_starting_states = reset_starting_states
 
@@ -119,14 +119,7 @@
         """Resets the board with a specific classical state. reset_move_history indicates
         whether to reset the entire move history of the game. It will be set to false
         if we are calling this function after the board has returned to a fully classical position"""
-
-        self.accumulations_repetitions = None
-        self.board_accumulations_repetitions = None
-=======
-    def with_state(self, basis_state: int) -> "CirqBoard":
-        """Resets the board with a specific classical state."""
         self.board_accumulations_repetitions = _NO_CACHE_AVAILABLE
->>>>>>> d735355c
         self.state = basis_state
         self.allowed_pieces = set()
         self.allowed_pieces.add(num_ones(self.state))
@@ -134,37 +127,19 @@
         self.post_selection = {}
         self.circuit = cirq.Circuit()
         self.ancilla_count = 0
-<<<<<<< HEAD
+        initial_square_probs = (float(nth_bit_of(i, basis_state)) for i in range(64))
 
         if reset_move_history:
             self.move_history = []
             # Store the initial basis state so that we can use it for replaying
             # the move-history when undoing moves
             self.init_basis_state = basis_state
-            self.move_history_probabilities_cache = []
-
-        self.full_squares = basis_state
-        self.empty_squares = 0
-        for i in range(64):
-            self.empty_squares = set_nth_bit(
-                i, self.empty_squares, not nth_bit_of(i, self.full_squares)
-            )
-        # Each entry is a 2-tuple of (repetitions, probabilities) corresponding to the probabilities after each move.
-=======
-        self.move_history = []
-        initial_square_probs = (float(nth_bit_of(i, basis_state)) for i in range(64))
-        # Invariant: len(self.move_history_probabilities_cache) ==
-        #            len(self.move_history) + 1
-        self.move_history_probabilities_cache = [
-            self._make_probability_history(
+            self.move_history_probabilities_cache = [
+              self._make_probability_history(
                 _CACHE_ALWAYS_AVAILABLE, initial_square_probs
             )
         ]
-
-        # Store the initial basis state so that we can use it for replaying
-        # the move-history when undoing moves
-        self.init_basis_state = basis_state
->>>>>>> d735355c
+            
         self.clear_debug_log()
         self.timing_stats = defaultdict(list)
         return self
@@ -416,14 +391,6 @@
 
         if len(self.move_history) > 0:
             last_move = self.move_history[-1]
-<<<<<<< HEAD
-            if self.move_history_probabilities_cache[-1][0] >= repetitions:
-                self.probabilities = self.move_history_probabilities_cache[-1][1].copy()
-                self._set_full_empty_squares_from_probability()
-                return
-
-=======
->>>>>>> d735355c
             previous_move_in_cache = (
                 self.move_history_probabilities_cache[-2].repetitions >= repetitions
             )

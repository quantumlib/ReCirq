# Copyright 2020 Google
#
# Licensed under the Apache License, Version 2.0 (the "License");
# you may not use this file except in compliance with the License.
# You may obtain a copy of the License at
#
#     https://www.apache.org/licenses/LICENSE-2.0
#
# Unless required by applicable law or agreed to in writing, software
# distributed under the License is distributed on an "AS IS" BASIS,
# WITHOUT WARRANTIES OR CONDITIONS OF ANY KIND, either express or implied.
# See the License for the specific language governing permissions and
# limitations under the License.
import time
from collections import defaultdict
from typing import Dict, List, Optional, Tuple

import cirq

from recirq.quantum_chess.bit_utils import (
    bit_to_qubit,
    nth_bit_of,
    num_ones,
    qubit_to_bit,
    set_nth_bit,
    square_to_bit,
    xy_to_bit,
    bit_ones,
)
from recirq.quantum_chess.caching_utils import CacheKey, cache_key_from_move
import recirq.quantum_chess.circuit_transformer as ct
import recirq.quantum_chess.enums as enums
import recirq.quantum_chess.move as move
import recirq.quantum_chess.quantum_moves as qm

CLASSICAL_BITBOARD = 2 ** 64 - 1

# This is the basis state corresponding to FEN: rnbqkbnr/pppppppp/8/8/8/8/PPPPPPPP/RNBQKBNR.
DEFAULT_CHESS_INIT_STATE = 0xFFFF00000000FFFF



class CirqBoard:
    """Implementation of Quantum Board API using cirq sampler.

    This class implements a quantum chess board by representing
    it as a 64-bit integer that represents the initial state as
    well as the classical components of the board.  It also
    contains a `cirq.Circuit` that represents a circuit that
    can be executed to generate samples for the quantum portions
    of the board.

    This board implements all measurements of intermediate moves
    through post-selection.  Measurements are moved to ancilla
    qubits and measured as part of a final measurement.  Results
    are then post-selected to retrieve samples that match board
    positions with the same measurements.

    Args:
        init_basis_state: 64-bit bitboard defining the initial
            classical state of the board.
        sampler: a Cirq.sampler that can simulate or execute
            quantum circuits to run.  Defaults to cirq simulator.
        device: a cirq.Device that should run the circuit.  This
            device should use GridQubits.  If specified, qubit
            mapping and decomposition will be performed to transform
            the circuit to run on the device.
        error_mitigation:  If enabled, detects when pieces have
            unexplainably disappeared or appeared and either throws
            an error or post-selects the result away.
        noise_mitigation: Threshold of samples to overcome in order
            to be considered not noise.
        transformer: The CircuitTransformer to use to convert the board's
            NamedQubit circuit into a GridQubit circuit.
    """

    def __init__(
        self,
        init_basis_state: int,
        sampler: cirq.Sampler = cirq.Simulator(),
        device: Optional[cirq.Device] = None,
        error_mitigation: Optional[
<<<<<<< HEAD
            enums.ErrorMitigation] = enums.ErrorMitigation.Nothing,
        noise_mitigation: Optional[float] = 0.0,
        transformer: Optional[ct.CircuitTransformer] = None,
        reset_starting_states=False,
=======
            enums.ErrorMitigation
        ] = enums.ErrorMitigation.Nothing,
        noise_mitigation: Optional[float] = 0.0,
        transformer: Optional[ct.CircuitTransformer] = None,
>>>>>>> 0e03e357
    ):
        self.device = device
        self.sampler = sampler
        if device is not None:
            self.transformer = (
<<<<<<< HEAD
                transformer or ct.ConnectivityHeuristicCircuitTransformer(device))
=======
                transformer or ct.ConnectivityHeuristicCircuitTransformer(device)
            )
>>>>>>> 0e03e357
        self.with_state(init_basis_state)
        self.error_mitigation = error_mitigation
        self.noise_mitigation = noise_mitigation

        # None if there is no cache, stores the repetition number if there is a cache.
        self.accumulations_repetitions = None
        self.board_accumulations_repetitions = None
        self.cache = {}

        # Will only be turned on if user specifies
        self.reset_starting_states = reset_starting_states

    def with_state(self, basis_state: int, reset_move_history=True) -> 'CirqBoard':
        """Resets the board with a specific classical state. reset_move_history indicates
        whether to reset the entire move history of the game. It will be set to false
        if we are calling this function after the board has returned to a fully classical position"""
        
        self.accumulations_repetitions = None
        self.board_accumulations_repetitions = None
        self.state = basis_state
        self.allowed_pieces = set()
        self.allowed_pieces.add(num_ones(self.state))
        self.entangled_squares = set()
        self.post_selection = {}
        self.circuit = cirq.Circuit()
        self.ancilla_count = 0

        if reset_move_history:
            self.move_history = []
            # Store the initial basis state so that we can use it for replaying
            # the move-history when undoing moves
            self.init_basis_state = basis_state
            self.move_history_probabilities_cache = []

        self.full_squares = basis_state
        self.empty_squares = 0
        for i in range(64):
            self.empty_squares = set_nth_bit(
                i, self.empty_squares, not nth_bit_of(i, self.full_squares)
            )
        # Each entry is a 2-tuple of (repetitions, probabilities) corresponding to the probabilities after each move.
        self.clear_debug_log()
        self.timing_stats = defaultdict(list)
        return self

    def clear_debug_log(self) -> None:
        """Clears debug log."""
        self.debug_log = ""

    def print_debug_log(self, clear_log: bool = True) -> None:
        """Prints debug log. Clears debug log if clear_log is enabled."""
        print(self.debug_log)
        if clear_log:
            self.clear_debug_log()

    def clear_timing_stats(self) -> None:
        """Clears timing stats."""
        self.timing_stats = defaultdict(list)

    def print_timing_stats(self, clear_stats: bool = False) -> None:
        """Prints timing stats. Clears timing stats if clears_stats is enabled."""
        print(self.timing_stats)
        if clear_stats:
            self.clear_timing_stats()

    def perform_moves(self, *moves) -> bool:
        """Performs a list of moves, specified as strings.

        Useful for short-hand versions of tests.

        Returns the measurement for the final move
        """
        did_it_move = False
        for m in moves:
            did_it_move = self.do_move(move.Move.from_string(m))
        return did_it_move

    def undo_last_move(self) -> bool:
        """Undoes the last move.

        Instead of undoing the last move, this function resets
        the board to the initial state and replays the move history

        """
        # Store current move history...
        current_move_history = self.move_history.copy()
        # ...because we'll be resetting it here
        self.with_state(self.init_basis_state)

        # Repeat history up to last move
        for m in range(len(current_move_history) - 1):
            if not self.do_move(current_move_history[m]):
                return False
        return True

    def record_time(self, action: str, t0: float, t1: Optional[float] = None) -> None:
        """Writes time span from t0 to t1 (if specified, otherwise the current time is used)
        into the debug log and timing stats.
        """
        if t1 is None:
            t1 = time.perf_counter()
        self.debug_log += f"{action} takes {t1 - t0:0.4f} seconds.\n"
        self.timing_stats[action].append(t1 - t0)

    def suggest_num_reps(self, sample_size: int) -> int:
        """Guess the number of raw samples needed to get sample_size results.

        Assume that each post-selection is about 50/50.
        Noise and error mitigation will discard reps, so increase the total
        number of repetitions to compensate.
        """
        if len(self.post_selection) > 1:
            sample_size *= 2 ** (len(self.post_selection) + 1)
        if self.error_mitigation == enums.ErrorMitigation.Correct:
            sample_size *= 2
        if self.noise_mitigation > 0:
            sample_size *= 3
        if sample_size < 100:
            sample_size = 100
        return sample_size

    def sample_with_ancilla(
        self,
        num_samples: int,
        num_reps: Optional[int] = None,
    ) -> Tuple[List[int], List[Dict[str, int]]]:
        """Samples the board and returns square and ancilla measurements.

        Sends the current circuit to the sampler then retrieves the results.
        May return less samples than num_samples due to post-selection. The
        number of raw results from the sampler is determined by num_reps if
        provided, or automatically otherwise.

        Returns the results as a tuple.  The first entry is the list of
        measured squares, as represented by a 64-bit int bitboard.
        The second value is a list of ancilla values, as represented as a
        dictionary from ancilla name to value (0 or 1).
        """
        t0 = time.perf_counter()
        if num_reps is None:
            num_reps = self.suggest_num_reps(num_samples)
        measure_circuit = self.circuit.copy()
        ancilla = []
        error_count = 0
        noise_count = 0
        post_count = 0
        if self.entangled_squares:
            qubits = sorted(self.entangled_squares)
            measure_moment = cirq.Moment(cirq.measure(q, key=q.name) for q in qubits)
            measure_circuit.append(measure_moment)

            noise_threshold = self.noise_mitigation * num_samples

            self.debug_log += (
                f"Running circuit with {num_reps} reps "
                f"to get {num_samples} samples\n"
            )

            # Translate circuit to grid qubits and sqrtISWAP gates
            if self.device is not None:
                # Decompose 3-qubit operations
                ct.SycamoreDecomposer().optimize_circuit(measure_circuit)
                # Create NamedQubit to GridQubit mapping and transform
                measure_circuit = self.transformer.transform(measure_circuit)

                # For debug, ensure that the circuit correctly validates
                try:
                    self.device.validate_circuit(measure_circuit)
                except ValueError as e:
                    raise ct.DeviceMappingError(str(e))

            # Run the circuit using the provided sampler (simulator or hardware)
            results = self.sampler.run(measure_circuit, repetitions=num_reps)

            # Parse the results
            rtn = []
            noise_buffer = {}
            data = results.data
            for rep in range(num_reps):
                new_sample = self.state
                new_ancilla = {}

                # Go through the results and discard any results
                # that disagree with our pre-defined post-selection criteria
                post_selected = True
                for qubit in self.post_selection.keys():
                    key = qubit.name
                    if key in data.columns:
                        result = data.at[rep, key]
                        if result != self.post_selection[qubit]:
                            post_selected = False
                            break
                if not post_selected:
                    post_count += 1
                    continue

                # Translate qubit results into a 64-bit chess board
                for qubit in qubits:
                    key = qubit.name
                    result = data.at[rep, key]
                    # Ancilla bits should not be part of the chess board
                    if "anc" not in key:
                        bit = qubit_to_bit(qubit)
                        new_sample = set_nth_bit(bit, new_sample, result)
                    else:
                        new_ancilla[key] = result

                # Perform Error Mitigation
                if self.error_mitigation != enums.ErrorMitigation.Nothing:
                    # Discard boards that have the wrong number of pieces
                    if num_ones(new_sample) not in self.allowed_pieces:
                        if self.error_mitigation == enums.ErrorMitigation.Error:
                            raise ValueError(
                                "Error detected, "
                                f"pieces allowed = {self.allowed_pieces}"
                                f"but got {num_ones(new_sample)}"
                            )
                        if self.error_mitigation == enums.ErrorMitigation.Correct:
                            error_count += 1
                            continue

                # Noise mitigation
                if self.noise_mitigation > 0.0:
                    # Ignore samples up to a threshold
                    if new_sample not in noise_buffer:
                        noise_buffer[new_sample] = 0
                    noise_buffer[new_sample] += 1
                    if noise_buffer[new_sample] < noise_threshold:
                        noise_count += 1
                        continue

                # This sample has passed noise and error mitigation
                # Record it as a proper sample
                rtn.append(new_sample)
                ancilla.append(new_ancilla)
                if len(rtn) >= num_samples:
                    self.debug_log += (
                        f"Discarded {error_count} from error mitigation "
                        f"{noise_count} from noise and "
                        f"{post_count} from post-selection\n"
                    )
                    self.record_time("sample_with_ancilla", t0)
                    return (rtn, ancilla)
        else:
            rtn = [self.state] * num_samples
            self.debug_log += (
                f"Discarded {error_count} from error mitigation "
                f"{noise_count} from noise and {post_count} from post-selection\n"
            )
        self.record_time("sample_with_ancilla", t0)
        return (rtn, ancilla)

    def sample(self, num_samples: int) -> List[int]:
        """Samples the board and returns square and ancilla measurements.

        Sends the current circuit to the sampler then retrieves the results.

        Returns the results as a list of bitboards.
        """
        rtn = []
        while len(rtn) < num_samples:
            samples, _ = self.sample_with_ancilla(num_samples)
            rtn = rtn + samples
        return rtn[:num_samples]

    def _set_full_empty_squares_from_probability(self) -> None:
        self.full_squares = 0
        self.empty_squares = 0
        for i, p in enumerate(self.probabilities):
            if p == 1:
                self.full_squares = set_nth_bit(i, self.full_squares, True)
            if p == 0:
                self.empty_squares = set_nth_bit(i, self.empty_squares, True)

    def _generate_accumulations(
        self, repetitions: int = 1000, use_cache: bool = False
    ) -> None:
        """Samples the state and generates the accumulated
        probabilities of each square, empty_squares, and full_squares.
        """

        if use_cache and self.move_history:
            last_move = self.move_history[-1]
            if self.move_history_probabilities_cache[-1][0] >= repetitions:
                self.probabilities = self.move_history_probabilities_cache[-1][1].copy()
                self._set_full_empty_squares_from_probability()
                return

            previous_move_in_cache = (
                len(self.move_history) > 1
                and self.move_history_probabilities_cache[-2][0] >= repetitions
            )
            is_first_move = len(self.move_history) == 1
            cache_key = cache_key_from_move(last_move, repetitions)
            if (
                (previous_move_in_cache or is_first_move)
                and self._caching_supported(last_move)
                and cache_key in self.cache
            ):
                if previous_move_in_cache:
                    previous_probability = self.move_history_probabilities_cache[
                        len(self.move_history) - 2
                    ][1]
                else:
                    previous_probability = [0] * 64
                    for i in range(64):
                        # Assume initial state is classical
                        previous_probability[i] = nth_bit_of(i, self.state)

                probs = self._apply_cache(
                    previous_probability, last_move, self.cache[cache_key]
                )
                self.probabilities = probs
                self._set_full_empty_squares_from_probability()
                self.move_history_probabilities_cache.append(
                    (repetitions, probs.copy())
                )
                # Remove entry from cached since it has been consumed.
                del self.cache[cache_key]
                return

        self.probabilities = [0] * 64
        samples = self.sample(repetitions)
        for sample in samples:
            for bit in bit_ones(sample):
                self.probabilities[bit] += 1

        for bit in range(64):
            self.probabilities[bit] = float(self.probabilities[bit]) / float(
                repetitions
            )
        self._set_full_empty_squares_from_probability()

        self.accumulations_repetitions = repetitions

    def _caching_supported(self, m: move.Move):
        """Checks if caching is supported for this move."""

        # Caching is supported for a split jump from one full square to two empty squares.
        if (
            m.move_type == enums.MoveType.SPLIT_JUMP
            and nth_bit_of(square_to_bit(m.source), self.full_squares)
            and nth_bit_of(square_to_bit(m.target), self.empty_squares)
            and nth_bit_of(square_to_bit(m.target2), self.empty_squares)
        ):
            return True
        return False

    def cache_results(self, cache_key: CacheKey):
        if cache_key in self.cache:
            return
        if cache_key.move_type == enums.MoveType.SPLIT_JUMP:
            helper_board = CirqBoard(
                DEFAULT_CHESS_INIT_STATE,
                self.sampler,
                self.device,
                self.error_mitigation,
                self.noise_mitigation,
                self.transformer if self.device else None,
            )
            sample_jump_move = move.Move(
                "b1",
                "c3",
                target2="a3",
                move_type=enums.MoveType.SPLIT_JUMP,
                move_variant=enums.MoveVariant.BASIC,
            )
            helper_board.do_move(sample_jump_move)
            probs = helper_board.get_probability_distribution(
                cache_key.repetitions, use_cache=False
            )
            self.cache[cache_key] = {
                "source": 0,
                "target": probs[square_to_bit(sample_jump_move.target)],
                "target2": probs[square_to_bit(sample_jump_move.target2)],
            }
            self.debug_log += helper_board.debug_log

    @staticmethod
    def _apply_cache(probability, m, cache_value):
        new_probability = probability.copy()
        for k, v in cache_value.items():
            square = getattr(m, k)
            new_probability[square_to_bit(square)] = v
        return new_probability

    def get_probability_distribution(
        self, repetitions: int = 1000, use_cache=True
    ) -> List[float]:
        """Returns the probability of a piece being in each square.

        The values are returned as a list in the same ordering as a
        bitboard.
        """
        if self.accumulations_repetitions != repetitions:
            self._generate_accumulations(repetitions, use_cache)

        # Cache the repetiion and probability corresponding to this move history.
        if self.move_history_probabilities_cache:
            self.move_history_probabilities_cache[len(self.move_history) - 1] = (
                repetitions,
                self.probabilities.copy(),
            )
        return self.probabilities

    def _generate_board_accumulations(self, repetitions: int = 1000) -> None:
        """Samples the state and generates the accumulated probabilities of each board
        in the state, which will be saved as a map(board->prob.) in self.board_probabilities.
        """
        self.board_probabilities = {}

        samples = self.sample(repetitions)
        for sample in samples:
            if sample not in self.board_probabilities:
                self.board_probabilities[sample] = 0
            self.board_probabilities[sample] += 1

        for board in self.board_probabilities:
            self.board_probabilities[board] /= repetitions

        self.board_accumulations_repetitions = repetitions

    def get_board_probability_distribution(
        self, repetitions: int = 1000
    ) -> Dict[int, float]:
        """Returns the probability distribution for each board found in the sample.

        The values are returned as a dict{bitboard(int): prob(float)}.
        """
        if self.board_accumulations_repetitions != repetitions:
            self._generate_board_accumulations(repetitions)

        return self.board_probabilities

    def get_full_squares_bitboard(self, repetitions: int = 1000, use_cache=True) -> int:
        """Retrieves which squares are marked as full.

        This information is created using a representative set of
        samples (defined by the repetitions argument) to determine
        which squares are occupied on all boards.

        Returns a bitboard.
        """
        if self.accumulations_repetitions != repetitions:
            self._generate_accumulations(repetitions, use_cache)

        return self.full_squares

    def get_empty_squares_bitboard(
        self, repetitions: int = 1000, use_cache=True
    ) -> int:
        """Retrieves which squares are marked as empty.

        This information is created using a representative set of
        samples (defined by the repetitions argument) to determine
        which squares are empty on all boards.

        Returns a bitboard.
        """
        if self.accumulations_repetitions != repetitions:
            self._generate_accumulations(repetitions, use_cache)

        return self.empty_squares

    def is_classical(self, repetitions=1000) -> bool:
        """Returns true if the board is in a fully classical position, and false otherwise."""
        empty_squares = self.get_empty_squares_bitboard(repetitions)
        full_squares = self.get_full_squares_bitboard(repetitions)
        actual = empty_squares | full_squares
        return CLASSICAL_BITBOARD == actual

    def reset_if_classical(self) -> None:
        """If the position is fully classical, calls with_state with current position
        and with reset_move_history set to false."""
        if self.is_classical():
            self.with_state(self.get_full_squares_bitboard(), False)

    def add_entangled(self, *qubits):
        """Adds squares as entangled.

        This enables measuring of the square by the quantum circuit
        and also adds a piece in the square to the circuit if the
        classical register is currently set to one.
        """
        for qubit in qubits:
            if qubit not in self.entangled_squares:
                self.entangled_squares.add(qubit)
                if nth_bit_of(qubit_to_bit(qubit), self.state):
                    self.circuit.append(qm.place_piece(qubit))

    def new_ancilla(self, note: str = "") -> cirq.Qid:
        """Adds a new ancilla to the circuit and returns its value.

        `note` is an optional string to include in the ancilla qubit's name.
        """
        new_name = f"anc{self.ancilla_count}"
        if note:
            new_name += "_" + note
        new_qubit = cirq.NamedQubit(new_name)
        self.ancilla_count += 1
        return new_qubit

    def unhook(self, qubit: cirq.Qid) -> cirq.Qid:
        """Removes a qubit from the quantum portion of the board.

        This exchanges all mentions of the qubit in the circuit
        with a new ancilla qubit and removes it from the set of
        entangled squares.
        """
        if qubit not in self.entangled_squares:
            return

        # Create a new ancilla qubit to replace the qubit with
        new_qubit = self.new_ancilla(note=qubit.name)

        # Replace operations using the qubit with the ancilla instead
        self.circuit = self.circuit.transform_qubits(
            lambda q: new_qubit if q == qubit else q
        )

        # Remove the qubit from the list of active qubits
        self.entangled_squares.remove(qubit)
        self.entangled_squares.add(new_qubit)
        return new_qubit

    def path_qubits(self, source: str, target: str) -> List[cirq.Qid]:
        """Returns all entangled qubits (or classical pieces)
        between source and target.

        Source and target should be in the same line, i.e. same row,
        same column, or same diagonal.

        Source and target should be specified in algebraic notation,
        such as 'f4'.
        """
        rtn = []
        xs = move.x_of(source)
        ys = move.y_of(source)
        xt = move.x_of(target)
        yt = move.y_of(target)
        if xt > xs:
            dx = 1
        elif xt < xs:
            dx = -1
        else:
            dx = 0
        if yt > ys:
            dy = 1
        elif yt < ys:
            dy = -1
        else:
            dy = 0
        x_slide = abs(xt - xs)
        y_slide = abs(yt - ys)
        # Souce and target should always be in the same line.
        if x_slide != y_slide and x_slide * y_slide:
            raise ValueError(
                "Wrong inputs for path_qubits: source and target are not in the same line."
            )
        max_slide = max(x_slide, y_slide)
        # Only calculates path when max_slide > 1.
        for t in range(1, max_slide):
            path_bit = xy_to_bit(xs + dx * t, ys + dy * t)
            path_qubit = bit_to_qubit(path_bit)
            if path_qubit in self.entangled_squares or nth_bit_of(path_bit, self.state):
                rtn.append(path_qubit)
        return rtn

    def _create_path_ancilla(self, path_qubits: List[cirq.Qid]) -> cirq.Qid:
        """Creates an ancilla that is anti-controlled by the qubits
        in the path."""
        path_ancilla = self.new_ancilla()
        self.circuit.append(
            qm.controlled_operation(cirq.X, [path_ancilla], [], path_qubits)
        )
        return path_ancilla

    def _clear_path_ancilla(self, path_qubits, ancilla):
        """Zeroes the path ancilla based on path_qubits.

        This does the inverse operation of _create_path_ancilla.
        """
        self.circuit.append(qm.controlled_operation(cirq.X, [ancilla], [], path_qubits))

    def set_castle(self, sbit: int, rook_sbit: int, tbit: int, rook_tbit: int) -> None:
        """Adjusts classical bits for a castling operation."""
        self.state = set_nth_bit(sbit, self.state, False)
        self.state = set_nth_bit(rook_sbit, self.state, False)
        self.state = set_nth_bit(tbit, self.state, True)
        self.state = set_nth_bit(rook_tbit, self.state, True)

    def queenside_castle(
        self, squbit: int, rook_squbit: int, tqubit: int, rook_tqubit: int, b_qubit: int
    ) -> None:
        """Performs a queenside castling operation."""
        self.add_entangled(squbit, tqubit, rook_squbit, rook_tqubit)
        self.circuit.append(
            qm.queenside_castle(squbit, rook_squbit, tqubit, rook_tqubit, b_qubit)
        )

    def post_select_on(
        self,
        qubit: cirq.Qid,
        measurement_outcome: Optional[int] = None,
        invert: Optional[bool] = False,
    ) -> bool:
        """Adds a post-selection requirement to the circuit.

        If no measurement_outcome is provided, performs a single sample of the
        qubit to get a value for the post-selection condition.
        Adjusts the post-selection requirements dictionary to this value.
        If this qubit is a square qubit, it adjusts the classical register
        to match the sample result.

        Args:
            qubit: the qubit to post-select on
            measurement_outcome: the optional measurement outcome. If present,
                post-selection is conditioned on the qubit having the given
                outcome. If absent, a single measurement is performed instead.
            invert: If True and measurement_outcome is set, this will invert
                the measurement to post-select on the opposite value.

        Returns: the measurement outcome or sample result as 1 or 0.
        """
        result = measurement_outcome
        if invert and measurement_outcome is not None:
            result = 1 - result
        sample_size = 100 if self.noise_mitigation else 1
        if "anc" in qubit.name:
            if result is None:
                ancilla_result = []
                while len(ancilla_result) == 0:
                    _, ancilla_result = self.sample_with_ancilla(sample_size)
                result = ancilla_result[0][qubit.name]
            self.post_selection[qubit] = result
        else:
            bit = qubit_to_bit(qubit)
            if result is None:
                result = nth_bit_of(bit, self.sample(sample_size)[0])
            if qubit in self.entangled_squares:
                ancillary = self.unhook(qubit)
                self.post_selection[ancillary] = result
            self.state = set_nth_bit(bit, self.state, result)
        return result

    def do_move(self, m: move.Move) -> int:
        """Will call do_move_internal to perform a move on the quantum board,
        resetting the quantum circuit if the board is in a fully classical position.
        """
        initial_circuit = self.circuit.copy()
        move_succeeded = self.do_move_internal(m)
        if self.reset_starting_states and initial_circuit != self.circuit:
            self.reset_if_classical()
        return move_succeeded

    def do_move_internal(self, m: move.Move) -> int:
        """Performs a move on the quantum board.
        Based on the type and variant of the move requested,
        this function augments the circuit, classical registers,
        and post-selection criteria to perform the board.
        Returns:  The measurement that was performed, or 1 if
            no measurement was required.
        """
        if not m.move_type:
            raise ValueError("No Move defined")
        if m.move_type == enums.MoveType.NULL_TYPE:
            raise ValueError("Move has null type")
        if m.move_type == enums.MoveType.UNSPECIFIED_STANDARD:
            raise ValueError("Move type is unspecified")

        # Reset accumulations here because function has conditional return branches
        self.accumulations_repetitions = None
        self.board_accumulations_repetitions = None

        # Add move to move_history
        self.move_history.append(m)
        self.move_history_probabilities_cache.append((-1, None))

        sbit = square_to_bit(m.source)
        tbit = square_to_bit(m.target)
        squbit = bit_to_qubit(sbit)
        tqubit = bit_to_qubit(tbit)

        if (
            m.move_variant == enums.MoveVariant.CAPTURE
            or m.move_type == enums.MoveType.PAWN_EP
            or m.move_type == enums.MoveType.PAWN_CAPTURE
        ):
            # TODO: figure out if it is a deterministic capture.
            for val in list(self.allowed_pieces):
                self.allowed_pieces.add(val - 1)

        if m.move_type == enums.MoveType.PAWN_EP:
            # For en passant, first determine the square of the pawn being
            # captured, which should be next to the target.
            if m.target[1] == "6":
                epbit = square_to_bit(m.target[0] + "5")
            elif m.target[1] == "3":
                epbit = square_to_bit(m.target[0] + "4")
            else:
                raise ValueError(f"Invalid en passant target {m.target}")
            epqubit = bit_to_qubit(epbit)

            # For the classical version, set the bits appropriately
            if (
                epqubit not in self.entangled_squares
                and squbit not in self.entangled_squares
                and tqubit not in self.entangled_squares
            ):
                if (
                    not nth_bit_of(epbit, self.state)
                    or not nth_bit_of(sbit, self.state)
                    or nth_bit_of(tbit, self.state)
                ):
                    raise ValueError("Invalid classical e.p. move")

                self.state = set_nth_bit(epbit, self.state, False)
                self.state = set_nth_bit(sbit, self.state, False)
                self.state = set_nth_bit(tbit, self.state, True)
                return 1

            # If any squares are quantum, it's a quantum move
            self.add_entangled(squbit, tqubit, epqubit)

            # Capture e.p. post-select on the source
            if m.move_variant == enums.MoveVariant.CAPTURE:
                is_there = self.post_select_on(squbit, m.measurement)
                if not is_there:
                    return 0
                self.add_entangled(squbit)
                # capture e.p. has a special circuit
                self.circuit.append(
                    qm.capture_ep(
                        squbit,
                        tqubit,
                        epqubit,
                        self.new_ancilla(),
                        self.new_ancilla(),
                        self.new_ancilla(),
                    )
                )
                return 1

            # Blocked/excluded e.p. post-select on the target
            if m.move_variant == enums.MoveVariant.EXCLUDED:
                # Note that a measurement of 1 means that the move was
                # successful so that the target square is empty
                is_there = self.post_select_on(tqubit, m.measurement, invert=True)
                if is_there:
                    return 0
                self.add_entangled(tqubit)
            self.circuit.append(
                qm.en_passant(
                    squbit, tqubit, epqubit, self.new_ancilla(), self.new_ancilla()
                )
            )
            return 1

        if m.move_type == enums.MoveType.PAWN_CAPTURE:
            # For pawn capture, first measure source.
            is_there = self.post_select_on(squbit, m.measurement)
            if not is_there:
                return 0
            if tqubit in self.entangled_squares:
                old_tqubit = self.unhook(tqubit)
                self.state = set_nth_bit(tbit, self.state, False)
                self.add_entangled(squbit, tqubit)

                self.circuit.append(
                    qm.controlled_operation(
                        cirq.ISWAP, [squbit, tqubit], [old_tqubit], []
                    )
                )
            else:
                # Classical case
                self.state = set_nth_bit(sbit, self.state, False)
                self.state = set_nth_bit(tbit, self.state, True)
            return 1

        if m.move_type == enums.MoveType.SPLIT_SLIDE:
            tbit2 = square_to_bit(m.target2)
            tqubit2 = bit_to_qubit(tbit2)

            # Find all the squares on both paths
            path_qubits = self.path_qubits(m.source, m.target)
            if tqubit2 in path_qubits:
                path_qubits.remove(tqubit2)
            path_qubits2 = self.path_qubits(m.source, m.target2)
            if tqubit in path_qubits2:
                path_qubits2.remove(tqubit)

            if len(path_qubits) == 0 and len(path_qubits2) == 0:
                # No interposing squares, just jump.
                m.move_type = enums.MoveType.SPLIT_JUMP
            else:
                self.add_entangled(squbit, tqubit, tqubit2)
                path1 = self._create_path_ancilla(path_qubits)
                path2 = self._create_path_ancilla(path_qubits2)
                ancilla = self.new_ancilla()
                self.circuit.append(
                    qm.split_slide(squbit, tqubit, tqubit2, path1, path2, ancilla)
                )
                self._clear_path_ancilla(path_qubits, path1)
                self._clear_path_ancilla(path_qubits2, path2)
                return 1

        if m.move_type == enums.MoveType.MERGE_SLIDE:
            sbit2 = square_to_bit(m.source2)
            squbit2 = bit_to_qubit(sbit2)
            self.add_entangled(squbit, squbit2, tqubit)

            # Find all the squares on both paths
            path_qubits = self.path_qubits(m.source, m.target)
            if squbit2 in path_qubits:
                path_qubits.remove(squbit2)
            path_qubits2 = self.path_qubits(m.source2, m.target)
            if squbit in path_qubits2:
                path_qubits2.remove(squbit)
            if len(path_qubits) == 0 and len(path_qubits2) == 0:
                # No interposing squares, just jump.
                m.move_type = enums.MoveType.MERGE_JUMP
            else:
                path1 = self._create_path_ancilla(path_qubits)
                path2 = self._create_path_ancilla(path_qubits2)
                ancilla = self.new_ancilla()
                self.circuit.append(
                    qm.merge_slide(squbit, tqubit, squbit2, path1, path2, ancilla)
                )
                self._clear_path_ancilla(path_qubits, path1)
                self._clear_path_ancilla(path_qubits2, path2)
                return 1

        if (
            m.move_type == enums.MoveType.SLIDE
            or m.move_type == enums.MoveType.PAWN_TWO_STEP
        ):
            path_qubits = self.path_qubits(m.source, m.target)
            if len(path_qubits) == 0:
                # No path, change to jump
                m.move_type = enums.MoveType.JUMP

        if (
            m.move_type == enums.MoveType.SLIDE
            or m.move_type == enums.MoveType.PAWN_TWO_STEP
        ):
            for p in path_qubits:
                if p not in self.entangled_squares and nth_bit_of(
                    qubit_to_bit(p), self.state
                ):
                    # Classical piece in the way
                    return 0

            # For excluded case, measure target
            if m.move_variant == enums.MoveVariant.EXCLUDED:
                # Note that a measurement of 1 means that the move was
                # successful so that the target square is empty
                is_there = self.post_select_on(tqubit, m.measurement, invert=True)
                if is_there:
                    return 0

            self.add_entangled(squbit, tqubit)
            if m.move_variant == enums.MoveVariant.CAPTURE:
                capture_ancilla = self.new_ancilla()
                self.circuit.append(
                    qm.controlled_operation(
                        cirq.X, [capture_ancilla], [squbit], path_qubits
                    )
                )

                # We need to add the captured_ancilla to entangled squares
                # So that we measure it
                self.entangled_squares.add(capture_ancilla)
                capture_allowed = self.post_select_on(capture_ancilla, m.measurement)

                if not capture_allowed:
                    return 0
                else:
                    # Perform the captured slide
                    self.add_entangled(squbit)
                    # Remove the target from the board into an ancilla
                    # and set bit to zero
                    self.unhook(tqubit)
                    self.state = set_nth_bit(tbit, self.state, False)

                    # Re-add target since we need to swap into the square
                    self.add_entangled(tqubit)

                    # Perform the actual move
                    self.circuit.append(qm.normal_move(squbit, tqubit))

                    # Set source to empty
                    self.unhook(squbit)
                    self.state = set_nth_bit(sbit, self.state, False)

                    # Now set the whole path to empty
                    for p in path_qubits:
                        self.state = set_nth_bit(qubit_to_bit(p), self.state, False)
                        self.unhook(p)
                    return 1
            # Basic slide (or successful excluded slide)

            # Add all involved squares into entanglement
            self.add_entangled(squbit, tqubit, *path_qubits)

            if len(path_qubits) == 1:
                # For path of one, no ancilla needed
                self.circuit.append(qm.slide_move(squbit, tqubit, path_qubits))
                return 1
            # Longer paths require a path ancilla
            ancilla = self.new_ancilla()
            self.circuit.append(qm.slide_move(squbit, tqubit, path_qubits, ancilla))
            return 1

        if (
            m.move_type == enums.MoveType.JUMP
            or m.move_type == enums.MoveType.PAWN_STEP
        ):
            if (
                squbit not in self.entangled_squares
                and tqubit not in self.entangled_squares
            ):
                # Classical version
                self.state = set_nth_bit(sbit, self.state, False)
                self.state = set_nth_bit(tbit, self.state, True)
                return 1

            # Measure source for capture
            if m.move_variant == enums.MoveVariant.CAPTURE:
                is_there = self.post_select_on(squbit, m.measurement)
                if not is_there:
                    return 0
                self.unhook(tqubit)

            # Measure target for excluded
            if m.move_variant == enums.MoveVariant.EXCLUDED:
                # Note that a measurement of 1 means that the move was
                # successful so that the target square is empty
                is_there = self.post_select_on(tqubit, m.measurement, invert=True)
                if is_there:
                    return 0

            # Only convert source qubit to ancilla if target
            # is empty
            unhook = tqubit not in self.entangled_squares
            self.add_entangled(squbit, tqubit)

            # Execute jump
            self.circuit.append(qm.normal_move(squbit, tqubit))

            if unhook or m.move_variant != enums.MoveVariant.BASIC:
                # The source is empty.
                # Change source qubit to be an ancilla
                # and set classical bit to zero
                self.state = set_nth_bit(sbit, self.state, False)
                self.unhook(squbit)

            return 1

        if m.move_type == enums.MoveType.SPLIT_JUMP:
            tbit2 = square_to_bit(m.target2)
            tqubit2 = bit_to_qubit(tbit2)
            is_basic_case = (
                squbit not in self.entangled_squares
                and tqubit not in self.entangled_squares
                and tqubit2 not in self.entangled_squares
                and nth_bit_of(sbit, self.state)
                and not nth_bit_of(tbit, self.state)
                and not nth_bit_of(tbit2, self.state)
            )
            self.add_entangled(squbit, tqubit, tqubit2)
            self.circuit.append(qm.split_move(squbit, tqubit, tqubit2))
            if is_basic_case:
                self.state = set_nth_bit(sbit, self.state, False)
                self.unhook(squbit)
            return 1

        if m.move_type == enums.MoveType.MERGE_JUMP:
            sbit2 = square_to_bit(m.source2)
            squbit2 = bit_to_qubit(sbit2)
            self.add_entangled(squbit, squbit2, tqubit)
            self.circuit.append(qm.merge_move(squbit, squbit2, tqubit))
            # TODO: should the source qubit be 'unhooked'?
            return 1

        if m.move_type == enums.MoveType.KS_CASTLE:
            # Figure out the rook squares
            if sbit == square_to_bit("e1") and tbit == square_to_bit("g1"):
                rook_sbit = square_to_bit("h1")
                rook_tbit = square_to_bit("f1")
            elif sbit == square_to_bit("e8") and tbit == square_to_bit("g8"):
                rook_sbit = square_to_bit("h8")
                rook_tbit = square_to_bit("f8")
            else:
                raise ValueError(f"Invalid kingside castling move")
            rook_squbit = bit_to_qubit(rook_sbit)
            rook_tqubit = bit_to_qubit(rook_tbit)

            # Piece in non-superposition in the way, not legal
            if (
                nth_bit_of(rook_tbit, self.state)
                and rook_tqubit not in self.entangled_squares
            ):
                return 0
            if nth_bit_of(tbit, self.state) and tqubit not in self.entangled_squares:
                return 0

            # Not in superposition, just castle
            if (
                rook_tqubit not in self.entangled_squares
                and tqubit not in self.entangled_squares
            ):
                self.set_castle(sbit, rook_sbit, tbit, rook_tbit)
                return 1

            # Both intervening squares in superposition
            if (
                rook_tqubit in self.entangled_squares
                and tqubit in self.entangled_squares
            ):
                castle_ancilla = self._create_path_ancilla([rook_tqubit, tqubit])
                self.entangled_squares.add(castle_ancilla)
                castle_allowed = self.post_select_on(castle_ancilla, m.measurement)
                if castle_allowed:
                    self.unhook(rook_tqubit)
                    self.unhook(tqubit)
                    self.set_castle(sbit, rook_sbit, tbit, rook_tbit)
                    return 1
                else:
                    self.post_selection[castle_ancilla] = castle_allowed
                    return 0

            # One intervening square in superposition
            if rook_tqubit in self.entangled_squares:
                measure_qubit = rook_tqubit
            else:
                measure_qubit = tqubit
            # Note that a measurement of 1 means that the move was
            # successful so that the target square is empty
            is_there = self.post_select_on(measure_qubit, m.measurement, invert=True)
            if is_there:
                return 0
            self.set_castle(sbit, rook_sbit, tbit, rook_tbit)
            return 1

        if m.move_type == enums.MoveType.QS_CASTLE:

            # Figure out the rook squares and the b-file square involved
            if sbit == square_to_bit("e1") and tbit == square_to_bit("c1"):
                rook_sbit = square_to_bit("a1")
                rook_tbit = square_to_bit("d1")
                b_bit = square_to_bit("b1")
            elif sbit == square_to_bit("e8") and tbit == square_to_bit("c8"):
                rook_sbit = square_to_bit("a8")
                rook_tbit = square_to_bit("d8")
                b_bit = square_to_bit("b8")
            else:
                raise ValueError(f"Invalid queenside castling move")
            rook_squbit = bit_to_qubit(rook_sbit)
            rook_tqubit = bit_to_qubit(rook_tbit)
            b_qubit = bit_to_qubit(b_bit)

            # Piece in non-superposition in the way, not legal
            if (
                nth_bit_of(rook_tbit, self.state)
                and rook_tqubit not in self.entangled_squares
            ):
                return 0
            if nth_bit_of(tbit, self.state) and tqubit not in self.entangled_squares:
                return 0
            if (
                b_bit is not None
                and nth_bit_of(b_bit, self.state)
                and b_qubit not in self.entangled_squares
            ):
                return 0

            # Not in superposition, just castle
            if (
                rook_tqubit not in self.entangled_squares
                and tqubit not in self.entangled_squares
                and b_qubit not in self.entangled_squares
            ):
                self.set_castle(sbit, rook_sbit, tbit, rook_tbit)
                return 1

            # Neither intervening squares in superposition
            if (
                rook_tqubit not in self.entangled_squares
                and tqubit not in self.entangled_squares
            ):
                if b_qubit not in self.entangled_squares:
                    self.set_castle(sbit, rook_sbit, tbit, rook_tbit)
                else:
                    self.queenside_castle(
                        squbit, rook_squbit, tqubit, rook_tqubit, b_qubit
                    )
                return 1

            # Both intervening squares in superposition
            if (
                rook_tqubit in self.entangled_squares
                and tqubit in self.entangled_squares
            ):
                castle_ancilla = self._create_path_ancilla([rook_tqubit, tqubit])
                self.entangled_squares.add(castle_ancilla)
                castle_allowed = self.post_select_on(castle_ancilla, m.measurement)
                if castle_allowed:
                    self.unhook(rook_tqubit)
                    self.unhook(tqubit)
                    if b_qubit not in self.entangled_squares:
                        self.set_castle(sbit, rook_sbit, tbit, rook_tbit)
                    else:
                        self.queenside_castle(
                            squbit, rook_squbit, tqubit, rook_tqubit, b_qubit
                        )
                    return 1
                else:
                    self.post_selection[castle_ancilla] = castle_allowed
                    return 0

            # One intervening square in superposition
            if rook_tqubit in self.entangled_squares:
                measure_qubit = rook_tqubit
            else:
                measure_qubit = tqubit
            # Note that a measurement of one means the move was successful
            # so that the path was clear
            is_there = self.post_select_on(measure_qubit, m.measurement, invert=True)
            if is_there:
                return 0
            if b_qubit not in self.entangled_squares:
                self.set_castle(sbit, rook_sbit, tbit, rook_tbit)
            else:
                self.queenside_castle(squbit, rook_squbit, tqubit, rook_tqubit, b_qubit)
            return 1

        raise ValueError(f"Move type {m.move_type} not supported")

    def __str__(self):
        """Renders a ASCII diagram showing the board probabilities."""
        probs = self.get_probability_distribution()
        s = ""
        s += " +----------------------------------+\n"
        for y in reversed(range(8)):
            s += str(y + 1) + "| "
            for x in range(8):
                bit = xy_to_bit(x, y)
                prob = str(int(100 * probs[bit]))
                if len(prob) <= 2:
                    s += " "
                if prob == "0":
                    s += "."
                else:
                    s += prob
                if len(prob) < 2:
                    s += " "
                s += " "
            s += " |\n"
        s += " +----------------------------------+\n    "
        for x in range(8):
            s += move.to_rank(x) + "   "
        return s<|MERGE_RESOLUTION|>--- conflicted
+++ resolved
@@ -80,28 +80,17 @@
         sampler: cirq.Sampler = cirq.Simulator(),
         device: Optional[cirq.Device] = None,
         error_mitigation: Optional[
-<<<<<<< HEAD
-            enums.ErrorMitigation] = enums.ErrorMitigation.Nothing,
-        noise_mitigation: Optional[float] = 0.0,
-        transformer: Optional[ct.CircuitTransformer] = None,
-        reset_starting_states=False,
-=======
             enums.ErrorMitigation
         ] = enums.ErrorMitigation.Nothing,
         noise_mitigation: Optional[float] = 0.0,
         transformer: Optional[ct.CircuitTransformer] = None,
->>>>>>> 0e03e357
     ):
         self.device = device
         self.sampler = sampler
         if device is not None:
             self.transformer = (
-<<<<<<< HEAD
-                transformer or ct.ConnectivityHeuristicCircuitTransformer(device))
-=======
                 transformer or ct.ConnectivityHeuristicCircuitTransformer(device)
             )
->>>>>>> 0e03e357
         self.with_state(init_basis_state)
         self.error_mitigation = error_mitigation
         self.noise_mitigation = noise_mitigation

# Copyright 2020 Google
#
# Licensed under the Apache License, Version 2.0 (the "License");
# you may not use this file except in compliance with the License.
# You may obtain a copy of the License at
#
#     https://www.apache.org/licenses/LICENSE-2.0
#
# Unless required by applicable law or agreed to in writing, software
# distributed under the License is distributed on an "AS IS" BASIS,
# WITHOUT WARRANTIES OR CONDITIONS OF ANY KIND, either express or implied.
# See the License for the specific language governing permissions and
# limitations under the License.
import os
import random

import cirq
import numpy as np
import pytest

import recirq.engine_utils as utils
import recirq.quantum_chess.bit_utils as u
import recirq.quantum_chess.enums as enums
import recirq.quantum_chess.move as move
import recirq.quantum_chess.quantum_board as qb
from recirq.quantum_chess.test_utils import (
    assert_sample_distribution,
    assert_samples_in,
    assert_this_or_that,
    assert_prob_about,
    assert_fifty_fifty,
)
from recirq.quantum_chess.bit_utils import bit_to_qubit, square_to_bit, nth_bit_of
from recirq.quantum_chess.caching_utils import CacheKey


def get_seed():
    seed = os.environ.get("RECIRQ_CHESS_TEST_SEED")
    if seed:
        seed = int(seed)
    else:
        seed = random.randrange(2 ** 32)
<<<<<<< HEAD
    print('Using seed', seed)
=======
    print("Using seed", seed)
>>>>>>> 73b154cf
    return seed


# Boards


def syc23_noisy(state):
    return qb.CirqBoard(
        state,
        sampler=cirq.DensityMatrixSimulator(
            noise=cirq.ConstantQubitNoiseModel(
                qubit_noise_gate=cirq.DepolarizingChannel(0.005)
            ),
            seed=get_seed(),
        ),
        device=utils.get_device_obj_by_name("Syc23-simulator"),
        error_mitigation=enums.ErrorMitigation.Correct,
        noise_mitigation=0.10,
    )


def syc23_noiseless(state):
    np.random.seed(get_seed())
    return qb.CirqBoard(
        state,
        device=utils.get_device_obj_by_name("Syc23-noiseless"),
        error_mitigation=enums.ErrorMitigation.Error,
    )


def syc54_noiseless(state):
    np.random.seed(get_seed())
    return qb.CirqBoard(
        state,
        device=utils.get_device_obj_by_name("Syc54-noiseless"),
        error_mitigation=enums.ErrorMitigation.Error,
    )


def simulator(state):
    np.random.seed(get_seed())
    return qb.CirqBoard(state, error_mitigation=enums.ErrorMitigation.Error)


BIG_CIRQ_BOARDS = (
    simulator,
    syc54_noiseless,
)

ALL_CIRQ_BOARDS = BIG_CIRQ_BOARDS + (
    syc23_noiseless,
    syc23_noisy,
)


@pytest.mark.parametrize("board", ALL_CIRQ_BOARDS)
def test_initial_state(board):
    """Tests basic functionality of boards and setting an initial state."""
    b = board(u.squares_to_bitboard(["a1", "b1", "c1"]))
    samples = b.sample(100)
    assert len(samples) == 100
    for x in samples:
        assert x == 7
    probs = b.get_probability_distribution(100)
    assert len(probs) == 64
    board_probs = b.get_board_probability_distribution(100)
    assert len(board_probs) == 1
    assert board_probs[7] == 1.0
    full_squares = b.get_full_squares_bitboard()
    empty_squares = b.get_empty_squares_bitboard()
    for bit in range(3):
        assert qb.nth_bit_of(bit, full_squares)
        assert not qb.nth_bit_of(bit, empty_squares)
        assert probs[bit] == 1.0
    for bit in range(3, 64):
        assert not qb.nth_bit_of(bit, full_squares)
        assert qb.nth_bit_of(bit, empty_squares)
        assert probs[bit] == 0.0


@pytest.mark.parametrize("board", ALL_CIRQ_BOARDS)
def test_classical_jump_move(board):
    """Tests a jump move in a classical position."""
    b = board(u.squares_to_bitboard(["a1", "c1"]))
    m = move.Move(
        "a1", "b1", move_type=enums.MoveType.JUMP, move_variant=enums.MoveVariant.BASIC
    )
    b.do_move(m)
    assert_samples_in(b, [u.squares_to_bitboard(["b1", "c1"])])


def test_path_qubits():
    """Source and target should be in the same line, otherwise ValueError should be returned."""
    b = qb.CirqBoard(u.squares_to_bitboard(["a1", "b3", "c4", "d5", "e6", "f7"]))
    assert b.path_qubits("b3", "f7") == [
        bit_to_qubit(square_to_bit("c4")),
        bit_to_qubit(square_to_bit("d5")),
        bit_to_qubit(square_to_bit("e6")),
    ]
    with pytest.raises(ValueError):
        b.path_qubits("a1", "b3")
    with pytest.raises(ValueError):
        b.path_qubits("c4", "a1")


@pytest.mark.parametrize(
    "move_type,board",
    (
        *[(enums.MoveType.SPLIT_JUMP, b) for b in BIG_CIRQ_BOARDS],
        *[(enums.MoveType.SPLIT_SLIDE, b) for b in BIG_CIRQ_BOARDS],
    ),
)
def test_split_move(move_type, board):
    b = board(u.squares_to_bitboard(["a1"]))
    b.do_move(
        move.Move(
            "a1",
            "a3",
            target2="c1",
            move_type=move_type,
            move_variant=enums.MoveVariant.BASIC,
        )
    )
    samples = b.sample(100)
    assert_this_or_that(
        samples, u.squares_to_bitboard(["a3"]), u.squares_to_bitboard(["c1"])
    )
    probs = b.get_probability_distribution(5000)
    assert_fifty_fifty(probs, qb.square_to_bit("a3"))
    assert_fifty_fifty(probs, qb.square_to_bit("c1"))
    board_probs = b.get_board_probability_distribution(5000)
    assert len(board_probs) == 2
    assert_fifty_fifty(board_probs, u.squares_to_bitboard(["a3"]))
    assert_fifty_fifty(board_probs, u.squares_to_bitboard(["c1"]))

    # Test doing a jump after a split move
    m = move.Move(
        "c1", "d1", move_type=enums.MoveType.JUMP, move_variant=enums.MoveVariant.BASIC
    )
    assert b.do_move(m)
    samples = b.sample(100)
    assert_this_or_that(
        samples, u.squares_to_bitboard(["a3"]), u.squares_to_bitboard(["d1"])
    )
    probs = b.get_probability_distribution(5000)
    assert_fifty_fifty(probs, u.square_to_bit("a3"))
    assert_fifty_fifty(probs, u.square_to_bit("d1"))
    board_probs = b.get_board_probability_distribution(5000)
    assert len(board_probs) == 2
    assert_fifty_fifty(board_probs, u.squares_to_bitboard(["a3"]))
    assert_fifty_fifty(board_probs, u.squares_to_bitboard(["d1"]))


@pytest.mark.parametrize("board", ALL_CIRQ_BOARDS)
def test_split_and_use_same_square(board):
    b = board(u.squares_to_bitboard(["a1"]))
    assert b.perform_moves(
        "a1^a2b1:SPLIT_JUMP:BASIC",
        "b1b2:JUMP:BASIC",
        "b2a2:JUMP:BASIC",
    )
    assert_sample_distribution(
        b, {u.squares_to_bitboard(["a2"]): 1 / 2, u.squares_to_bitboard(["b2"]): 1 / 2}
    )
    board_probs = b.get_board_probability_distribution(5000)
    assert len(board_probs) == 2
    assert_fifty_fifty(board_probs, u.squares_to_bitboard(["a2"]))
    assert_fifty_fifty(board_probs, u.squares_to_bitboard(["b2"]))


@pytest.mark.parametrize("board", ALL_CIRQ_BOARDS)
def test_overlapping_splits(board):
    b = board(u.squares_to_bitboard(["e1", "g1"]))
    assert b.perform_moves(
        "e1^d3f3:SPLIT_JUMP:BASIC",
        "g1^h3f3:SPLIT_JUMP:BASIC",
    )
    assert_sample_distribution(
        b,
        {
            u.squares_to_bitboard(["d3", "f3"]): 1 / 4,
            u.squares_to_bitboard(["d3", "h3"]): 1 / 4,
            u.squares_to_bitboard(["f3", "g1"]): 1 / 4,
            u.squares_to_bitboard(["h3", "g1"]): 1 / 4,
        },
    )


@pytest.mark.parametrize("board", ALL_CIRQ_BOARDS)
def test_exclusion(board):
    """Splits piece b1 to c1 and d1 then tries a excluded move from a1 to c1."""
    b = board(u.squares_to_bitboard(["a1", "b1"]))
    b.do_move(
        move.Move(
            "b1",
            "c1",
            target2="d1",
            move_type=enums.MoveType.SPLIT_JUMP,
            move_variant=enums.MoveVariant.BASIC,
        )
    )
    did_it_move = b.do_move(
        move.Move(
            "a1",
            "c1",
            move_type=enums.MoveType.JUMP,
            move_variant=enums.MoveVariant.EXCLUDED,
        )
    )
    samples = b.sample(20)
    if did_it_move:
        expected = u.squares_to_bitboard(["c1", "d1"])
        assert all(sample == expected for sample in samples)
    else:
        expected = u.squares_to_bitboard(["a1", "c1"])
        assert all(sample == expected for sample in samples)


@pytest.mark.parametrize("board", ALL_CIRQ_BOARDS)
def test_capture(board):
    """Splits piece from b1 to c1 and d1 then attempts a capture on a1."""
    b = board(u.squares_to_bitboard(["a1", "b1"]))
    b.do_move(
        move.Move(
            "b1",
            "c1",
            target2="d1",
            move_type=enums.MoveType.SPLIT_JUMP,
            move_variant=enums.MoveVariant.BASIC,
        )
    )
    did_it_move = b.do_move(
        move.Move(
            "c1",
            "a1",
            move_type=enums.MoveType.JUMP,
            move_variant=enums.MoveVariant.CAPTURE,
        )
    )
    if did_it_move:
        expected = u.squares_to_bitboard(["a1"])
    else:
        expected = u.squares_to_bitboard(["a1", "d1"])
    assert_samples_in(b, [expected])


@pytest.mark.parametrize("board", ALL_CIRQ_BOARDS)
def test_merge_move(board):
    """Splits piece on a1 to b1 and c1 and then merges back to a1."""
    b = board(u.squares_to_bitboard(["a1"]))
    b.do_move(
        move.Move(
            "a1",
            "b1",
            target2="c1",
            move_type=enums.MoveType.SPLIT_JUMP,
            move_variant=enums.MoveVariant.BASIC,
        )
    )
    b.do_move(
        move.Move(
            "b1",
            "a1",
            source2="c1",
            move_type=enums.MoveType.MERGE_JUMP,
            move_variant=enums.MoveVariant.BASIC,
        )
    )
    assert_samples_in(b, [u.squares_to_bitboard(["a1"])])
    assert b.get_full_squares_bitboard() == 1


@pytest.mark.parametrize("board", ALL_CIRQ_BOARDS)
def test_simple_slide_move(board):
    """Tests a basic slide that is totally unblocked."""
    b = board(u.squares_to_bitboard(["a1"]))
    b.do_move(
        move.Move(
            "a1",
            "d1",
            move_type=enums.MoveType.SLIDE,
            move_variant=enums.MoveVariant.BASIC,
        )
    )
    samples = b.sample(10)
    assert all(sample == u.squares_to_bitboard(["d1"]) for sample in samples)


@pytest.mark.parametrize("board", ALL_CIRQ_BOARDS)
def test_blocked_slide_move(board):
    """Tests a basic slide that is blocked.

    Slide from a1 to d1 is blocked by a piece on b1.
    """
    b = board(u.squares_to_bitboard(["a1", "b1"]))
    m = move.Move(
        "a1", "d1", move_type=enums.MoveType.SLIDE, move_variant=enums.MoveVariant.BASIC
    )
    b.do_move(m)
    samples = b.sample(10)
    expected = u.squares_to_bitboard(["a1", "b1"])
    assert all(sample == expected for sample in samples)


@pytest.mark.parametrize("board", ALL_CIRQ_BOARDS)
def test_blocked_slide_clear(board):
    """Blocked slide with 100% success

    Tests a piece "blocked" by itself.

    Position: Ra1. Moves: Ra1^a3a4 Ra3a8
    """
    b = board(u.squares_to_bitboard(["a1"]))
    assert b.perform_moves(
        "a1^a3a4:SPLIT_SLIDE:BASIC",
        "a3a8:SLIDE:BASIC",
    )
    samples = b.sample(100)
    possibilities = [
        u.squares_to_bitboard(["a4"]),
        u.squares_to_bitboard(["a8"]),
    ]
    assert all(sample in possibilities for sample in samples)


@pytest.mark.parametrize("board", ALL_CIRQ_BOARDS)
def test_blocked_slide_blocked(board):
    """Blocked slide with 0% success

    Position: re5, rf5. Moves: rf5d5
    """
    b = board(u.squares_to_bitboard(["e5", "f5"]))
    m = move.Move(
        "f5", "d5", move_type=enums.MoveType.SLIDE, move_variant=enums.MoveVariant.BASIC
    )
    b.do_move(m)
    samples = b.sample(100)
    expected = u.squares_to_bitboard(["e5", "f5"])
    assert all(sample == expected for sample in samples)


def test_blocked_slide_capture_through():
    success = 0
    b = simulator(0)
    for _ in range(100):
        b.with_state(u.squares_to_bitboard(["a8", "c6"]))
        b.do_move(
            move.Move(
                "c6",
                "b8",
                target2="d8",
                move_type=enums.MoveType.SPLIT_JUMP,
                move_variant=enums.MoveVariant.BASIC,
            )
        )
        did_it_move = b.do_move(
            move.Move(
                "a8",
                "d8",
                move_type=enums.MoveType.SLIDE,
                move_variant=enums.MoveVariant.CAPTURE,
            )
        )
        if did_it_move:
            success += 1
    assert success > 25
    assert success < 75


# Works on all boards but is really slow
@pytest.mark.parametrize("board", BIG_CIRQ_BOARDS)
def test_superposition_slide_move(board):
    """Tests a basic slide through a superposition.

    Sets up superposition of c1 and f1 with a slide from a1 to d1.

    Valid end state should be a1 and c1 (blocked), state = 5, or
    d1 and f1 (unblocked), state = 40.
    """
    b = board(u.squares_to_bitboard(["a1", "e1"]))
    b.do_move(
        move.Move(
            "e1",
            "f1",
            target2="c1",
            move_type=enums.MoveType.SPLIT_JUMP,
            move_variant=enums.MoveVariant.BASIC,
        )
    )
    b.do_move(
        move.Move(
            "a1",
            "d1",
            move_type=enums.MoveType.SLIDE,
            move_variant=enums.MoveVariant.BASIC,
        )
    )
    blocked = u.squares_to_bitboard(["a1", "c1"])
    moved = u.squares_to_bitboard(["d1", "f1"])
    assert_samples_in(b, [blocked, moved])
    probs = b.get_probability_distribution(5000)
    assert_fifty_fifty(probs, 0)
    assert_fifty_fifty(probs, 2)
    assert_fifty_fifty(probs, 3)
    assert_fifty_fifty(probs, 5)
    board_probs = b.get_board_probability_distribution(5000)
    assert len(board_probs) == 2
    assert_fifty_fifty(board_probs, blocked)
    assert_fifty_fifty(board_probs, moved)


def test_superposition_slide_move2():
    """Tests a basic slide through a superposition of two pieces.

    Splits b3 and c3 to b2/b1 and c2/c1 then slides a1 to d1.
    """
    b = simulator(u.squares_to_bitboard(["a1", "b3", "c3"]))
    assert b.perform_moves(
        "b3^b2b1:SPLIT_JUMP:BASIC",
        "c3^c2c1:SPLIT_JUMP:BASIC",
        "a1e1:SLIDE:BASIC",
    )
    possibilities = [
        u.squares_to_bitboard(["a1", "b1", "c1"]),
        u.squares_to_bitboard(["a1", "b1", "c2"]),
        u.squares_to_bitboard(["a1", "b2", "c1"]),
        u.squares_to_bitboard(["e1", "b2", "c2"]),
    ]
    samples = b.sample(100)
    assert all(sample in possibilities for sample in samples)
    probs = b.get_probability_distribution(10000)
    assert_fifty_fifty(probs, u.square_to_bit("b2"))
    assert_fifty_fifty(probs, u.square_to_bit("b1"))
    assert_fifty_fifty(probs, u.square_to_bit("c2"))
    assert_fifty_fifty(probs, u.square_to_bit("c1"))
    assert_prob_about(probs, u.square_to_bit("a1"), 0.75)
    assert_prob_about(probs, u.square_to_bit("e1"), 0.25)
    board_probs = b.get_board_probability_distribution(10000)
    assert len(board_probs) == len(possibilities)
    for possibility in possibilities:
        assert_prob_about(board_probs, possibility, 0.25)


def test_slide_with_two_path_qubits_coherence():
    """Tests that a path ancilla does not mess up split/merge coherence.

    Position: Qd1, Bf1, Ng1.
    See https://github.com/quantumlib/ReCirq/issues/193.
    """
    b = simulator(u.squares_to_bitboard(["d1", "f1", "g1"]))
    assert b.perform_moves(
        "g1^h3f3:SPLIT_JUMP:BASIC",
        "f1^e2b5:SPLIT_SLIDE:BASIC",
        "d1h5:SLIDE:BASIC",
        "d1h5:SLIDE:BASIC",
        "d1h5:SLIDE:BASIC",
        "d1h5:SLIDE:BASIC",
        "h3f3^g1:MERGE_JUMP:BASIC",
    )
    assert_sample_distribution(
        b,
        {
            u.squares_to_bitboard(["d1", "b5", "g1"]): 1 / 2,
            u.squares_to_bitboard(["d1", "e2", "g1"]): 1 / 2,
        },
    )


def test_split_slide_merge_slide_coherence():
    b = simulator(u.squares_to_bitboard(["b4", "d3"]))
    assert b.perform_moves(
        "d3^c5e5:SPLIT_JUMP:BASIC",
        "b4^b8e7:SPLIT_SLIDE:BASIC",
        "b8e7^b4:MERGE_SLIDE:BASIC",
        "c5e5^d3:MERGE_JUMP:BASIC",
    )
    assert_samples_in(b, [u.squares_to_bitboard(["b4", "d3"])])


@pytest.mark.parametrize("board", BIG_CIRQ_BOARDS)
def test_excluded_slide(board):
    """Test excluded slide.

    Slides from a1 to c1.  b1 will block path in superposition
    and c1 will be blocked/excluded in superposition.
    """
    b = board(u.squares_to_bitboard(["a1", "b2", "c2"]))
    did_it_move = b.perform_moves(
        "b2^b1a2:SPLIT_JUMP:BASIC",
        "c2^c1d2:SPLIT_JUMP:BASIC",
        "a1c1:SLIDE:EXCLUDED",
    )
    samples = b.sample(100)

    if did_it_move:
        possibilities = [
            u.squares_to_bitboard(["c1", "a2", "d2"]),
            u.squares_to_bitboard(["a1", "b1", "d2"]),
        ]
        assert all(sample in possibilities for sample in samples)
    else:
        possibilities = [
            u.squares_to_bitboard(["a1", "b1", "c1"]),
            u.squares_to_bitboard(["a1", "a2", "c1"]),
        ]
        assert all(sample in possibilities for sample in samples)


@pytest.mark.parametrize("board", BIG_CIRQ_BOARDS)
def test_capture_slide(board):
    """Tests a capture slide move.

    Splits from a1 to b1/c1 then tries to capture a piece on c3.
    Will test most cases, since c1, c2, and c3 will all be in
    superposition.
    """
    b = board(u.squares_to_bitboard(["a1", "a2", "a3"]))
    did_it_move = b.perform_moves(
        "a1^b1c1:SPLIT_JUMP:BASIC",
        "a2^b2c2:SPLIT_JUMP:BASIC",
        "a3^b3c3:SPLIT_JUMP:BASIC",
        "c1c3:SLIDE:CAPTURE",
    )
    samples = b.sample(1000)
    if did_it_move:
        possibilities = [
            u.squares_to_bitboard(["c3", "b2"]),
            u.squares_to_bitboard(["c3", "b2", "b3"]),
        ]
        assert all(sample in possibilities for sample in samples)
    else:
        possibilities = [
            u.squares_to_bitboard(["c1", "c2", "b3"]),
            u.squares_to_bitboard(["c1", "c2", "c3"]),
            u.squares_to_bitboard(["b1", "b2", "b3"]),
            u.squares_to_bitboard(["b1", "b2", "c3"]),
            u.squares_to_bitboard(["b1", "c2", "b3"]),
            u.squares_to_bitboard(["b1", "c2", "c3"]),
        ]
        assert all(sample in possibilities for sample in samples)


def test_split_one_slide():
    """Tests a split slide with one blocked path.

    a1 will split to a3 and c1 with square a2 blocked in superposition.
    """
    b = simulator(u.squares_to_bitboard(["a1", "b2"]))
    assert b.perform_moves(
        "b2^a2c2:SPLIT_JUMP:BASIC",
        "a1^a3c1:SPLIT_SLIDE:BASIC",
    )
    samples = b.sample(100)
    possibilities = [
        u.squares_to_bitboard(["c1", "a2"]),
        u.squares_to_bitboard(["a3", "c2"]),
        u.squares_to_bitboard(["c1", "c2"]),
    ]
    assert all(sample in possibilities for sample in samples)
    probs = b.get_probability_distribution(10000)
    assert_fifty_fifty(probs, qb.square_to_bit("a2"))
    assert_fifty_fifty(probs, qb.square_to_bit("c2"))
    assert_prob_about(probs, qb.square_to_bit("a3"), 0.25)
    assert_prob_about(probs, qb.square_to_bit("c1"), 0.75)
    board_probs = b.get_board_probability_distribution(10000)
    assert len(board_probs) == len(possibilities)
    assert_prob_about(board_probs, possibilities[0], 0.5)
    assert_prob_about(board_probs, possibilities[1], 0.25)
    assert_prob_about(board_probs, possibilities[2], 0.25)


def test_split_both_sides():
    """Tests a split slide move where both paths of the slide
    are blocked in superposition.

    The piece will split from a1 to a5/e1.
    The squares c1 and d1 will block one side of the path in superposition.
    The square a3 will be blocked on the other path.

    This will create a lop-sided distribution to test multi-square paths.
    """
    b = simulator(u.squares_to_bitboard(["a1", "b3", "c3", "d3"]))
    assert b.perform_moves(
        "b3^a3b4:SPLIT_JUMP:BASIC",
        "c3^c2c1:SPLIT_JUMP:BASIC",
        "d3^d2d1:SPLIT_JUMP:BASIC",
        "a1^a5e1:SPLIT_SLIDE:BASIC",
    )
    samples = b.sample(1000)
    assert len(samples) == 1000
    possibilities = [
        #                 a1/a5/e1 a3/b4 c1/c2 d1/d2
        u.squares_to_bitboard(["a1", "a3", "c1", "d1"]),
        u.squares_to_bitboard(["a1", "a3", "c1", "d2"]),
        u.squares_to_bitboard(["a1", "a3", "c2", "d1"]),
        u.squares_to_bitboard(["e1", "a3", "c2", "d2"]),
        u.squares_to_bitboard(["a5", "b4", "c1", "d1"]),
        u.squares_to_bitboard(["a5", "b4", "c1", "d2"]),
        u.squares_to_bitboard(["a5", "b4", "c2", "d1"]),
        u.squares_to_bitboard(["a5", "b4", "c2", "d2"]),
        u.squares_to_bitboard(["e1", "b4", "c2", "d2"]),
    ]
    assert all(sample in possibilities for sample in samples)
    probs = b.get_probability_distribution(25000)
    assert_fifty_fifty(probs, qb.square_to_bit("a3"))
    assert_fifty_fifty(probs, qb.square_to_bit("b4"))
    assert_fifty_fifty(probs, qb.square_to_bit("c1"))
    assert_fifty_fifty(probs, qb.square_to_bit("c2"))
    assert_fifty_fifty(probs, qb.square_to_bit("d1"))
    assert_fifty_fifty(probs, qb.square_to_bit("d2"))
    assert_prob_about(probs, qb.square_to_bit("a1"), 0.375)
    assert_prob_about(probs, qb.square_to_bit("e1"), 0.1875)
    assert_prob_about(probs, qb.square_to_bit("a5"), 0.4375)
    board_probs = b.get_board_probability_distribution(25000)
    assert len(board_probs) == len(possibilities)
    for possibility in possibilities[:7]:
        assert_prob_about(board_probs, possibility, 0.125)
    for possibility in possibilities[7:]:
        assert_prob_about(board_probs, possibility, 0.0625)


@pytest.mark.parametrize("board", ALL_CIRQ_BOARDS)
def test_split_merge_slide_self_intersecting(board):
    """Tests merge slide with a source square in the path."""
    b = board(u.squares_to_bitboard(["c1"]))
    assert b.perform_moves(
        "c1^e3g5:SPLIT_SLIDE:BASIC",
        "e3g5^d2:MERGE_SLIDE:BASIC",
    )
    assert_samples_in(b, [u.squares_to_bitboard(["d2"])])


def test_merge_slide_one_side():
    """Tests merge slide.

    Splits a1 to a4 and d1 and then merges to d4.
    The square c4 will block one path of the merge in superposition.
    """
    b = simulator(u.squares_to_bitboard(["a1", "c3"]))
    assert b.perform_moves(
        "a1^a4d1:SPLIT_SLIDE:BASIC",
        "c3^c4c5:SPLIT_JUMP:BASIC",
        "a4d1^d4:MERGE_SLIDE:BASIC",
    )
    possibilities = [
        u.squares_to_bitboard(["a4", "c4"]),
        u.squares_to_bitboard(["d4", "c4"]),
        u.squares_to_bitboard(["d4", "c5"]),
    ]
    assert_samples_in(b, possibilities)
    probs = b.get_probability_distribution(20000)
    assert_fifty_fifty(probs, qb.square_to_bit("c4"))
    assert_fifty_fifty(probs, qb.square_to_bit("c5"))
    assert_prob_about(probs, qb.square_to_bit("a4"), 0.25)
    assert_prob_about(probs, qb.square_to_bit("d4"), 0.75)
    board_probs = b.get_board_probability_distribution(20000)
    assert len(board_probs) == len(possibilities)
    assert_prob_about(board_probs, possibilities[0], 0.25)
    assert_prob_about(board_probs, possibilities[1], 0.25)
    assert_prob_about(board_probs, possibilities[2], 0.5)


def test_merge_slide_both_side():
    """Tests a merge slide where both paths are blocked.

    Splits a1 to a4/d1 and merges back to d4. c4 and d3 will
    block one square on each path.
    """
    b = simulator(u.squares_to_bitboard(["a1", "c2", "c3"]))
    assert b.perform_moves(
        "a1^a4d1:SPLIT_SLIDE:BASIC",
        "c3^c4c5:SPLIT_JUMP:BASIC",
        "c2^d2e2:SPLIT_JUMP:BASIC",
        "a4d1^d4:MERGE_SLIDE:BASIC",
    )
    possibilities = [
        u.squares_to_bitboard(["a4", "d2", "c4"]),
        u.squares_to_bitboard(["d1", "d2", "c4"]),
        u.squares_to_bitboard(["a4", "e2", "c4"]),
        u.squares_to_bitboard(["d4", "e2", "c4"]),
        u.squares_to_bitboard(["d1", "d2", "c5"]),
        u.squares_to_bitboard(["d4", "d2", "c5"]),
        u.squares_to_bitboard(["d4", "e2", "c5"]),
    ]
    assert_samples_in(b, possibilities)
    probs = b.get_probability_distribution(20000)
    assert_fifty_fifty(probs, qb.square_to_bit("c4"))
    assert_fifty_fifty(probs, qb.square_to_bit("c5"))
    assert_fifty_fifty(probs, qb.square_to_bit("d2"))
    assert_fifty_fifty(probs, qb.square_to_bit("e2"))
    assert_fifty_fifty(probs, qb.square_to_bit("d4"))
    assert_prob_about(probs, qb.square_to_bit("a4"), 0.25)
    assert_prob_about(probs, qb.square_to_bit("d1"), 0.25)
    board_probs = b.get_board_probability_distribution(20000)
    assert len(board_probs) == len(possibilities)
    for possibility in possibilities[:6]:
        assert_prob_about(board_probs, possibility, 0.125)
    assert_prob_about(board_probs, possibilities[6], 0.25)


@pytest.mark.parametrize("board", ALL_CIRQ_BOARDS)
def test_unentangled_pawn_capture(board):
    """Classical pawn capture."""
    b = board(u.squares_to_bitboard(["a4", "b3", "c3"]))
    m = move.Move(
        "b3",
        "a4",
        move_type=enums.MoveType.PAWN_CAPTURE,
        move_variant=enums.MoveVariant.BASIC,
    )
    assert b.do_move(m)
    assert_samples_in(b, [u.squares_to_bitboard(["a4", "c3"])])


def test_pawn_capture():
    """Tests pawn capture with entanglement.

    Rook on a3 => a4/a5 and rook on c3 => c4/c5.
    Pawn on b3 attempts to capture both rooks.
    The first capture should put the pawn in super-position,
    and the second should force a measurement.
    """
    b = simulator(u.squares_to_bitboard(["a3", "b3", "c3"]))
    # Capture and put the pawn in superposition
    assert b.perform_moves("a3^a4a5:SPLIT_JUMP:BASIC", "b3a4:PAWN_CAPTURE:BASIC")
    possibilities = [
        u.squares_to_bitboard(["a5", "b3", "c3"]),
        u.squares_to_bitboard(["a4", "c3"]),
    ]
    assert_samples_in(b, possibilities)
    probs = b.get_probability_distribution(5000)
    assert_fifty_fifty(probs, qb.square_to_bit("a5"))
    assert_fifty_fifty(probs, qb.square_to_bit("a4"))
    assert_fifty_fifty(probs, qb.square_to_bit("b3"))
    board_probs = b.get_board_probability_distribution(5000)
    assert len(board_probs) == len(possibilities)
    assert_fifty_fifty(board_probs, possibilities[0])
    assert_fifty_fifty(board_probs, possibilities[1])

    did_it_move = b.perform_moves("c3^c4c5:SPLIT_JUMP:BASIC", "b3c4:PAWN_CAPTURE:BASIC")
    if did_it_move:
        possibilities = [
            u.squares_to_bitboard(["a5", "b3", "c5"]),
            u.squares_to_bitboard(["a5", "c4"]),
        ]
    else:
        possibilities = [
            u.squares_to_bitboard(["a4", "c4"]),
            u.squares_to_bitboard(["a4", "c5"]),
        ]
    assert_samples_in(b, possibilities)
    board_probs = b.get_board_probability_distribution(5000)
    assert len(board_probs) == 2
    assert_fifty_fifty(board_probs, possibilities[0])
    assert_fifty_fifty(board_probs, possibilities[1])


@pytest.mark.parametrize("board", BIG_CIRQ_BOARDS)
def test_pawn_capture_bits(board):
    """Tests correctly setting the classical bits with pawn capture.

    White: Nb4
    Black: Pa7, Pb7
    """
    b = board(u.squares_to_bitboard(["c2", "a6", "b7"]))
    assert b.perform_moves(
        "c2^b4a1:SPLIT_JUMP:BASIC", "b4a6.m1:JUMP:CAPTURE", "b7a6:PAWN_CAPTURE:CAPTURE"
    )
    assert_samples_in(b, [u.squares_to_bitboard(["a6"])])


@pytest.mark.parametrize(
    "initial_board,source,target",
    (
        (u.squares_to_bitboard(["e1", "f1", "h1"]), "e1", "g1"),
        (u.squares_to_bitboard(["e1", "g1", "h1"]), "e1", "g1"),
        (u.squares_to_bitboard(["e1", "f1", "g1", "h1"]), "e1", "g1"),
        (u.squares_to_bitboard(["e8", "f8", "h8"]), "e8", "g8"),
        (u.squares_to_bitboard(["e8", "g8", "h8"]), "e8", "g8"),
        (u.squares_to_bitboard(["e8", "f8", "g8", "h8"]), "e8", "g8"),
        (u.squares_to_bitboard(["e1", "b1", "a1"]), "e1", "c1"),
        (u.squares_to_bitboard(["e1", "c1", "a1"]), "e1", "c1"),
        (u.squares_to_bitboard(["e1", "d1", "a1"]), "e1", "c1"),
        (u.squares_to_bitboard(["e1", "b1", "c1", "d1", "a1"]), "e1", "c1"),
    ),
)
def test_illegal_castle(initial_board, source, target):
    """Tests various combinations of illegal capture.

    Args:
        initial_board: bitboard to set up
        source: king to move (should be e1 or e8)
        target: square to move king to.
    """
    b = simulator(initial_board)
    if target in ["g1", "g8"]:
        move_type = move_type = enums.MoveType.KS_CASTLE
    else:
        move_type = move_type = enums.MoveType.QS_CASTLE
    m = move.Move(
        source, target, move_type=move_type, move_variant=enums.MoveVariant.BASIC
    )
    assert not b.do_move(m)
    assert_samples_in(b, [initial_board])


@pytest.mark.parametrize("board", ALL_CIRQ_BOARDS)
def test_unblocked_black_castle(board):
    """Tests classical kingside black castling move."""
    b = board(u.squares_to_bitboard(["e8", "h8"]))
    m = move.Move(
        "e8",
        "g8",
        move_type=enums.MoveType.KS_CASTLE,
        move_variant=enums.MoveVariant.BASIC,
    )
    assert b.do_move(m)
    assert_samples_in(b, [u.squares_to_bitboard(["f8", "g8"])])


@pytest.mark.parametrize("board", ALL_CIRQ_BOARDS)
def test_unblocked_white_castle(board):
    """Tests classical kingside white castling move."""
    b = board(u.squares_to_bitboard(["e1", "h1"]))
    m = move.Move(
        "e1",
        "g1",
        move_type=enums.MoveType.KS_CASTLE,
        move_variant=enums.MoveVariant.BASIC,
    )
    assert b.do_move(m)
    assert_samples_in(b, [u.squares_to_bitboard(["f1", "g1"])])


@pytest.mark.parametrize("board", ALL_CIRQ_BOARDS)
def test_unblocked_whitequeenside_castle(board):
    """Tests classical queenside white castling move."""
    b = board(u.squares_to_bitboard(["e1", "a1"]))
    m = move.Move(
        "e1",
        "c1",
        move_type=enums.MoveType.QS_CASTLE,
        move_variant=enums.MoveVariant.BASIC,
    )
    assert b.do_move(m)
    assert_samples_in(b, [u.squares_to_bitboard(["d1", "c1"])])


@pytest.mark.parametrize("board", ALL_CIRQ_BOARDS)
def test_unblocked_blackqueenside_castle(board):
    """Tests classical queenside black castling move."""
    b = board(u.squares_to_bitboard(["e8", "a8"]))
    m = move.Move(
        "e8",
        "c8",
        move_type=enums.MoveType.QS_CASTLE,
        move_variant=enums.MoveVariant.BASIC,
    )
    assert b.do_move(m)
    assert_samples_in(b, [u.squares_to_bitboard(["d8", "c8"])])


@pytest.mark.parametrize("board", BIG_CIRQ_BOARDS)
def test_2block_ks_castle(board):
    """Kingside castling move blocked by 2 pieces in superposition."""
    b = board(u.squares_to_bitboard(["e8", "f6", "g6", "h8"]))
    did_it_move = b.perform_moves(
        "f6^f7f8:SPLIT_JUMP:BASIC",
        "g6^g7g8:SPLIT_JUMP:BASIC",
        "e8g8:KS_CASTLE:BASIC",
    )
    if did_it_move:
        possibilities = [u.squares_to_bitboard(["g8", "f7", "g7", "f8"])]
    else:
        possibilities = [
            u.squares_to_bitboard(["e8", "f8", "g7", "h8"]),
            u.squares_to_bitboard(["e8", "f7", "g8", "h8"]),
            u.squares_to_bitboard(["e8", "f8", "g8", "h8"]),
        ]
    assert_samples_in(b, possibilities)


@pytest.mark.parametrize("board", ALL_CIRQ_BOARDS)
def test_1block_ks_castle(board):
    """Kingside castling move blocked by 1 piece in superposition."""
    b = board(u.squares_to_bitboard(["e1", "f3", "h1"]))
    b.do_move(
        move.Move(
            "f3",
            "f2",
            target2="f1",
            move_type=enums.MoveType.SPLIT_JUMP,
            move_variant=enums.MoveVariant.BASIC,
        )
    )
    did_it_move = b.do_move(
        move.Move(
            "e1",
            "g1",
            move_type=enums.MoveType.KS_CASTLE,
            move_variant=enums.MoveVariant.BASIC,
        )
    )
    if did_it_move:
        expected = u.squares_to_bitboard(["f1", "f2", "g1"])
    else:
        expected = u.squares_to_bitboard(["e1", "f1", "h1"])
    assert_samples_in(b, [expected])


@pytest.mark.parametrize("board", ALL_CIRQ_BOARDS)
def test_entangled_qs_castle(board):
    """Queenside castling move with b-square blocked by superposition.

    This should entangle the castling rook/king with the piece.
    """
    b = board(u.squares_to_bitboard(["e1", "b3", "a1"]))
    b.do_move(
        move.Move(
            "b3",
            "b2",
            target2="b1",
            move_type=enums.MoveType.SPLIT_SLIDE,
            move_variant=enums.MoveVariant.BASIC,
        )
    )
    assert b.do_move(
        move.Move(
            "e1",
            "c1",
            move_type=enums.MoveType.QS_CASTLE,
            move_variant=enums.MoveVariant.BASIC,
        )
    )
    possibilities = [
        u.squares_to_bitboard(["a1", "b1", "e1"]),
        u.squares_to_bitboard(["c1", "b2", "d1"]),
    ]
    assert_samples_in(b, possibilities)


@pytest.mark.parametrize("board", BIG_CIRQ_BOARDS)
def test_entangled_qs_castle2(board):
    """Queenside castling move with all intervening squares blocked."""
    b = board(u.squares_to_bitboard(["e1", "b3", "c3", "d3", "a1"]))
    did_it_move = b.perform_moves(
        "b3^b2b1:SPLIT_JUMP:BASIC",
        "c3^c2c1:SPLIT_JUMP:BASIC",
        "d3^d2d1:SPLIT_JUMP:BASIC",
        "e1c1:QS_CASTLE:BASIC",
    )
    if did_it_move:
        possibilities = [
            u.squares_to_bitboard(["a1", "b1", "e1", "c2", "d2"]),
            u.squares_to_bitboard(["c1", "b2", "d1", "c2", "d2"]),
        ]
    else:
        possibilities = [
            u.squares_to_bitboard(["a1", "b1", "e1", "c1", "d2"]),
            u.squares_to_bitboard(["a1", "b2", "e1", "c1", "d2"]),
            u.squares_to_bitboard(["a1", "b1", "e1", "c2", "d1"]),
            u.squares_to_bitboard(["a1", "b2", "e1", "c2", "d1"]),
            u.squares_to_bitboard(["a1", "b1", "e1", "c1", "d1"]),
            u.squares_to_bitboard(["a1", "b2", "e1", "c1", "d1"]),
        ]
    assert_samples_in(b, possibilities)

<<<<<<< HEAD
@pytest.mark.parametrize('board', ALL_CIRQ_BOARDS)
=======

@pytest.mark.parametrize("board", ALL_CIRQ_BOARDS)
>>>>>>> 73b154cf
def test_classical_ep(board):
    """Fully classical en passant."""
    b = board(u.squares_to_bitboard(["e5", "d5"]))
    m = move.Move(
        "e5",
        "d6",
        move_type=enums.MoveType.PAWN_EP,
        move_variant=enums.MoveVariant.BASIC,
    )
    b.do_move(m)
    assert_samples_in(b, [u.squares_to_bitboard(["d6"])])


@pytest.mark.parametrize("board", ALL_CIRQ_BOARDS)
def test_classical_ep2(board):
    """Fully classical en passant."""
    b = board(u.squares_to_bitboard(["e4", "d4"]))
    m = move.Move(
        "e4",
        "d3",
        move_type=enums.MoveType.PAWN_EP,
        move_variant=enums.MoveVariant.BASIC,
    )
    b.do_move(m)
    assert_samples_in(b, [u.squares_to_bitboard(["d3"])])



# Seems to be problematic on real device
def test_capture_ep():
    """Tests capture en passant.

    Splits b8 to a6/c6.  Capture a6 with b5 pawn to put the source pawn
    into superposition.

    Finally, move c7 to c5 and perform en passant on c6.
    """
    b = simulator(u.squares_to_bitboard(["b8", "b5", "c7"]))
    did_it_move = b.perform_moves(
        "b8^a6c6:SPLIT_JUMP:BASIC",
        "b5a6:PAWN_CAPTURE:BASIC",
        "c7c5:PAWN_TWO_STEP:BASIC",
        "b5c6:PAWN_EP:CAPTURE",
    )
    if did_it_move:
        expected = u.squares_to_bitboard(["c6", "c7"])
    else:
        expected = u.squares_to_bitboard(["a6", "c5"])
    assert_samples_in(b, [expected])


def test_capture_ep2():
    """Tests capture en passant.

    Splits b8 to a6/c6. Move c7 to c5 and perform en passant on c6.  This should
    either capture the knight or the pawn.
    """
    b = simulator(u.squares_to_bitboard(["b8", "b5", "c7"]))
    did_it_move = b.perform_moves(
        "b8^a6c6:SPLIT_JUMP:BASIC",
        "c7c5:PAWN_TWO_STEP:BASIC",
        "b5c6:PAWN_EP:CAPTURE",
    )
    assert did_it_move
    possibilities = [
        u.squares_to_bitboard(["c6", "c7"]),
        u.squares_to_bitboard(["c6", "a6"]),
    ]
    assert_samples_in(b, possibilities)


def test_blocked_ep():
    """Tests blocked en passant.

    Splits c4 to b6 and d6.  Moves a pawn through the piece on d6.
    Attempts to en passant the d-pawn using blocked e.p.
    """
    b = simulator(u.squares_to_bitboard(["c4", "c5", "d7"]))
    did_it_move = b.perform_moves(
        "c4^d6b6:SPLIT_JUMP:BASIC",
        "d7d5:PAWN_TWO_STEP:BASIC",
        "c5d6:PAWN_EP:EXCLUDED",
    )
    if did_it_move:
        possibilities = [
            u.squares_to_bitboard(["b6", "d6"]),
        ]
    else:
        possibilities = [
            u.squares_to_bitboard(["c5", "d6", "d7"]),
        ]
    assert_samples_in(b, possibilities)


def test_basic_ep():
    b = simulator(u.squares_to_bitboard(["b8", "b5", "c7"]))
    assert b.perform_moves(
        "b8^a6c6:SPLIT_JUMP:BASIC",
        "b5a6:PAWN_CAPTURE:BASIC",
        "c6b8:JUMP:BASIC",
        "c7c5:PAWN_TWO_STEP:BASIC",
        "b5c6:PAWN_EP:BASIC",
    )
    possibilities = [
        u.squares_to_bitboard(["b8", "c6"]),
        u.squares_to_bitboard(["a6", "c5"]),
    ]
    assert_samples_in(b, possibilities)

def test_undo_last_move():
    # TODO  (cantwellc) more comprehensive tests
    b = simulator(u.squares_to_bitboard(["a2"]))
    assert b.perform_moves("a2a4:PAWN_TWO_STEP:BASIC")
    probs = b.get_probability_distribution(1000)
    assert_prob_about(probs, qb.square_to_bit("a4"), 1.0)
    board_probs = b.get_board_probability_distribution(1000)
    assert len(board_probs) == 1
    assert_prob_about(board_probs, u.squares_to_bitboard(["a4"]), 1.0)
    assert b.undo_last_move()
    probs = b.get_probability_distribution(1000)
    assert_prob_about(probs, qb.square_to_bit("a2"), 1.0)
    board_probs = b.get_board_probability_distribution(1000)
    assert len(board_probs) == 1
    assert_prob_about(board_probs, u.squares_to_bitboard(["a2"]), 1.0)



def test_undo_entangled_measurement():
    b = simulator(u.squares_to_bitboard(["a2", "b1", "c2", "d1"]))
    assert b.perform_moves("b1^a3c3:SPLIT_JUMP:BASIC", "c2c4:PAWN_TWO_STEP:BASIC")
    probs = b.get_probability_distribution(10000)
    assert_prob_about(probs, qb.square_to_bit("a3"), 0.5)
    assert_prob_about(probs, qb.square_to_bit("c2"), 0.5)
    assert_prob_about(probs, qb.square_to_bit("c3"), 0.5)
    assert_prob_about(probs, qb.square_to_bit("c4"), 0.5)
    board_probs = b.get_board_probability_distribution(10000)
    assert len(board_probs) == 2
    assert_prob_about(board_probs, u.squares_to_bitboard(["a3", "c4", "a2", "d1"]), 0.5)
    assert_prob_about(board_probs, u.squares_to_bitboard(["c3", "c2", "a2", "d1"]), 0.5)
    b.perform_moves("d1c2:JUMP:EXCLUDED")
    assert b.undo_last_move()
    probs = b.get_probability_distribution(10000)
    assert_prob_about(probs, qb.square_to_bit("a3"), 0.5)
    assert_prob_about(probs, qb.square_to_bit("c2"), 0.5)
    assert_prob_about(probs, qb.square_to_bit("c3"), 0.5)
    assert_prob_about(probs, qb.square_to_bit("c4"), 0.5)
    board_probs = b.get_board_probability_distribution(10000)
    assert len(board_probs) == 2
    assert_prob_about(board_probs, u.squares_to_bitboard(["a3", "c4", "a2", "d1"]), 0.5)
    assert_prob_about(board_probs, u.squares_to_bitboard(["c3", "c2", "a2", "d1"]), 0.5)



def test_record_time():
    b = qb.CirqBoard(u.squares_to_bitboard(["b8", "b5", "c7"]))
    assert b.perform_moves(
        "b8^a6c6:SPLIT_JUMP:BASIC",
        "b5a6:PAWN_CAPTURE:BASIC",
        "c6b8:JUMP:BASIC",
        "c7c5:PAWN_TWO_STEP:BASIC",
        "b5c6:PAWN_EP:BASIC",
    )
    assert "sample_with_ancilla takes" in b.debug_log
    assert "seconds." in b.debug_log
    assert (
        float(b.debug_log.split("sample_with_ancilla takes ")[-1].split(" seconds.")[0])
        > 0
    )

    b.record_time("test_action", 0.12, 0.345)
    assert "test_action takes" in b.debug_log
    expected_time_1 = pytest.approx(0.345 - 0.12, 1e-7)
    assert (
        float(b.debug_log.split("test_action takes ")[-1].split(" seconds.")[0])
        == expected_time_1
    )
    assert len(b.timing_stats) == 2
    assert b.timing_stats["test_action"][-1] == expected_time_1

    b.record_time("test_action", 0.5, 0.987)
    expected_time_2 = pytest.approx(0.987 - 0.5, 1e-7)
    assert (
        float(b.debug_log.split("test_action takes ")[-1].split(" seconds.")[0])
        == expected_time_2
    )
    assert len(b.timing_stats) == 2
    assert len(b.timing_stats["test_action"]) == 2
    assert b.timing_stats["test_action"][-1] == expected_time_2


@pytest.mark.parametrize("board", ALL_CIRQ_BOARDS)
def test_caching_accumulations_different_repetition_not_cached(board):
    b = board(u.squares_to_bitboard(["a1", "b1"]))
    b.do_move(
        move.Move(
            "b1",
            "c1",
            target2="d1",
            move_type=enums.MoveType.SPLIT_JUMP,
            move_variant=enums.MoveVariant.BASIC,
        )
    )
    probs1 = b.get_probability_distribution(1)
    probs2 = b.get_probability_distribution(100)
    assert probs1 != probs2
    board_probs1 = b.get_board_probability_distribution(1)
    board_probs2 = b.get_board_probability_distribution(100)
    assert board_probs1 != board_probs2


@pytest.mark.parametrize("board", ALL_CIRQ_BOARDS)
def test_caching_accumulations_same_repetition_cached(board):
    b = board(u.squares_to_bitboard(["a1", "b1"]))
    b.do_move(
        move.Move(
            "b1",
            "c1",
            target2="d1",
            move_type=enums.MoveType.SPLIT_JUMP,
            move_variant=enums.MoveVariant.BASIC,
        )
    )
    probs1 = b.get_probability_distribution(100)
    probs2 = b.get_probability_distribution(100)
    assert probs1 == probs2
    board_probs1 = b.get_board_probability_distribution(100)
    board_probs2 = b.get_board_probability_distribution(100)
    assert board_probs1 == board_probs2

<<<<<<< HEAD
@pytest.mark.parametrize('board', ALL_CIRQ_BOARDS)
=======

@pytest.mark.parametrize("board", ALL_CIRQ_BOARDS)
>>>>>>> 73b154cf
def test_get_probability_distribution_split_jump_pre_cached(board):
    b = board(u.squares_to_bitboard(["a1", "b1"]))
    # Cache a split jump in advance.
    cache_key = CacheKey(enums.MoveType.SPLIT_JUMP, 100)
    b.cache_results(cache_key)

    m1 = move.Move(
        "a1", "a2", move_type=enums.MoveType.JUMP, move_variant=enums.MoveVariant.BASIC
    )
    m2 = move.Move(
        "b1",
        "c1",
        target2="d1",
        move_type=enums.MoveType.SPLIT_JUMP,
        move_variant=enums.MoveVariant.BASIC,
    )
    b.do_move(m1)
    probs = b.get_probability_distribution(100)
    b.do_move(m2)
    b.clear_debug_log()
    # Expected probability with the cache applied
    probs[square_to_bit("b1")] = 0
    probs[square_to_bit("c1")] = b.cache[cache_key]["target"]
    probs[square_to_bit("d1")] = b.cache[cache_key]["target2"]

    # Get probability distribution should apply the cache without rerunning _generate_accumulations.
    probs2 = b.get_probability_distribution(100, use_cache=True)
    full_squares = b.get_full_squares_bitboard(100, use_cache=True)
    empty_squares = b.get_empty_squares_bitboard(100, use_cache=True)

    assert probs == probs2
    # Check that the second run and getting full and empty bitboards did not trigger any new logs.
    assert len(b.debug_log) == 0
    # Check bitboard updated correctly
    assert not nth_bit_of(square_to_bit("b1"), full_squares)
    assert not nth_bit_of(square_to_bit("c1"), full_squares)
    assert not nth_bit_of(square_to_bit("d1"), full_squares)
    assert nth_bit_of(square_to_bit("b1"), empty_squares)


@pytest.mark.parametrize("board", ALL_CIRQ_BOARDS)
def test_get_probability_distribution_split_jump_first_move_pre_cached(board):
    b = board(u.squares_to_bitboard(["a1", "b1"]))
    # Cache a split jump in advance.
    cache_key = CacheKey(enums.MoveType.SPLIT_JUMP, 100)
    b.cache_results(cache_key)
    m1 = move.Move(
        "b1",
        "c1",
        target2="d1",
        move_type=enums.MoveType.SPLIT_JUMP,
        move_variant=enums.MoveVariant.BASIC,
    )
    b.do_move(m1)
    b.clear_debug_log()
    # Expected probability with the cache applied
    expected_probs = [0] * 64
    expected_probs[square_to_bit("a1")] = 1
    expected_probs[square_to_bit("b1")] = 0
    expected_probs[square_to_bit("c1")] = b.cache[cache_key]["target"]
    expected_probs[square_to_bit("d1")] = b.cache[cache_key]["target2"]

    # Get probability distribution should apply the cache without rerunning _generate_accumulations.
    probs = b.get_probability_distribution(100, use_cache=True)
    full_squares = b.get_full_squares_bitboard(100, use_cache=True)
    empty_squares = b.get_empty_squares_bitboard(100, use_cache=True)

    assert probs == expected_probs
    # Check that the second run and getting full and empty bitboards did not trigger any new logs.
    assert len(b.debug_log) == 0
    # Check bitboard updated correctly
    assert not nth_bit_of(square_to_bit("b1"), full_squares)
    assert not nth_bit_of(square_to_bit("c1"), full_squares)
    assert not nth_bit_of(square_to_bit("d1"), full_squares)
    assert nth_bit_of(square_to_bit("b1"), empty_squares)


@pytest.mark.parametrize("board", ALL_CIRQ_BOARDS)
def test_jump_with_successful_measurement_outcome(board):
<<<<<<< HEAD
    b = board(u.squares_to_bitboard(['b1', 'c2']))
    b.do_move(
        move.Move('b1', 'a3', target2='c3',
                  move_type=enums.MoveType.SPLIT_JUMP,
                  move_variant=enums.MoveVariant.BASIC))
    b.do_move(
        move.Move('c2', 'c3',
                  move_type=enums.MoveType.JUMP,
                  move_variant=enums.MoveVariant.EXCLUDED,
                  measurement=1))
    assert_samples_in(b, [u.squares_to_bitboard(['c3', 'a3'])])


@pytest.mark.parametrize('board', ALL_CIRQ_BOARDS)
def test_split_capture_with_successful_measurement_outcome(board):
    b = board(0)
=======
    b = board(u.squares_to_bitboard(["b1", "c2"]))
    b.do_move(
        move.Move(
            "b1",
            "a3",
            target2="c3",
            move_type=enums.MoveType.SPLIT_JUMP,
            move_variant=enums.MoveVariant.BASIC,
        )
    )
    b.do_move(
        move.Move(
            "c2",
            "c3",
            move_type=enums.MoveType.JUMP,
            move_variant=enums.MoveVariant.EXCLUDED,
            measurement=1,
        )
    )
    assert_samples_in(b, [u.squares_to_bitboard(["c3", "a3"])])


def test_split_capture_with_successful_measurement_outcome():
    b = simulator(0)
>>>>>>> 73b154cf
    # Repeat the moves several times because the do_move calls will trigger a
    # measurement.
    for _ in range(10):
        b.with_state(u.squares_to_bitboard(["a1", "c3"]))
        # a1 splits into a2 + a3
        b.do_move(
            move.Move(
                "a1",
                "a2",
                target2="a3",
                move_type=enums.MoveType.SPLIT_JUMP,
                move_variant=enums.MoveVariant.BASIC,
            )
        )
        # Then a3 tries to capture c3, which requires measuring a3.
        # The provided measurement outcome says that there is a piece on a3
        # after all, so the capture is successful.
        b.do_move(
            move.Move(
                "a3",
                "c3",
                move_type=enums.MoveType.JUMP,
                move_variant=enums.MoveVariant.CAPTURE,
                measurement=1,
            )
        )
        samples = b.sample(1000)
        # The only possible outcome is successful capture.
        expected = {"c3"}
        for sample in samples:
            assert set(u.bitboard_to_squares(sample)) == expected


<<<<<<< HEAD
@pytest.mark.parametrize('board', ALL_CIRQ_BOARDS)
=======
@pytest.mark.parametrize("board", ALL_CIRQ_BOARDS)
>>>>>>> 73b154cf
def test_split_capture_with_failed_measurement_outcome(board):
    b = board(0)
    # Repeat the moves several times because the do_move calls will trigger a
    # measurement.
    for _ in range(20):
        b.with_state(u.squares_to_bitboard(["a1", "c3"]))
        # a1 splits into a2 + a3
        b.do_move(
            move.Move(
                "a1",
                "a2",
                target2="a3",
                move_type=enums.MoveType.SPLIT_JUMP,
                move_variant=enums.MoveVariant.BASIC,
            )
        )
        # Then a3 tries to capture c3, which requires measuring a3.
        # The provided measurement outcome says that there is not a piece on a3
        # after all, so the capture is unsuccessful.
        b.do_move(
            move.Move(
                "a3",
                "c3",
                move_type=enums.MoveType.JUMP,
                move_variant=enums.MoveVariant.CAPTURE,
                measurement=0,
            )
        )
        # The only possible outcome is unsuccessful capture -- a1 jumped to a2,
        # not a3, and the to-be-captured piece on c3 still remains.
        # However, in the presence of readout error, we may not measure the
        # piece on either a2 or a3 so post-filtered samples may not contain a2
        # in rare cases.
        probs = b.get_probability_distribution(100)
<<<<<<< HEAD
        assert_prob_about(probs, u.square_to_bit('a2'), 1, atol=0.1)
        assert_prob_about(probs, u.square_to_bit('a3'), 0, atol=0.1)


@pytest.mark.parametrize("board", ALL_CIRQ_BOARDS)
def test_merge_to_fully_classical_position(board):
    """Splits piece on d4 to b3 and c2, then merge back to fully classical position on a1."""
    b = board(u.squares_to_bitboard(["d4"]))
    b.reset_starting_states = True
    b.do_move(
        move.Move(
            "d4",
            "b3",
            target2="c2",
            move_type=enums.MoveType.SPLIT_JUMP,
            move_variant=enums.MoveVariant.BASIC,
        )
    )

    b.do_move(
        move.Move(
            "b3",
            "a1",
            source2="c2",
            move_type=enums.MoveType.MERGE_JUMP,
            move_variant=enums.MoveVariant.BASIC,
        )
    )

    assert b.is_classical()


@pytest.mark.parametrize("board", ALL_CIRQ_BOARDS)
def test_avenge_superposition_capture(board):
    """Splits piece on f8 to d6 and h6. Piece on f4 then captures piece on d6. Then piece on h6 captures d6."""
    b = board(u.squares_to_bitboard(["f4", "f8"]))
    b.reset_starting_states = True
    b.do_move(
        move.Move(
            "f8",
            "d6",
            target2="h6",
            move_type=enums.MoveType.SPLIT_JUMP,
            move_variant=enums.MoveVariant.BASIC,
        )
    )
    b.do_move(
        move.Move(
            "f4",
            "d6",
            move_type=enums.MoveType.JUMP,
            move_variant=enums.MoveVariant.CAPTURE,
        )
    )
    b.do_move(
        move.Move(
            "h6",
            "d6",
            move_type=enums.MoveType.JUMP,
            move_variant=enums.MoveVariant.CAPTURE,
        )
    )
    assert b.is_classical()
    assert b.circuit == cirq.Circuit()
    assert b.ancilla_count == 0


@pytest.mark.parametrize("board", ALL_CIRQ_BOARDS)
def test_undo_to_start_after_measurement(board):
    """Splits piece on f8 to d6 and h6. Piece on f4 then captures piece on d6. Then piece on h6 captures d6
   Then does three undo moves to return to initial position."""
    b = board(u.squares_to_bitboard(["f4", "f8"]))
    b.reset_starting_states = True

    initial_board = b.get_full_squares_bitboard()
    b.do_move(
        move.Move(
            "f8",
            "d6",
            target2="h6",
            move_type=enums.MoveType.SPLIT_JUMP,
            move_variant=enums.MoveVariant.BASIC,
        )
    )
    b.do_move(
        move.Move(
            "f4",
            "d6",
            move_type=enums.MoveType.JUMP,
            move_variant=enums.MoveVariant.CAPTURE,
        )
    )
    b.do_move(
        move.Move(
            "h6",
            "d6",
            move_type=enums.MoveType.JUMP,
            move_variant=enums.MoveVariant.CAPTURE,
        )
    )
    assert b.is_classical()
    assert b.circuit == cirq.Circuit()

    assert b.undo_last_move()
    assert b.undo_last_move()
    assert b.undo_last_move()

    assert b.get_full_squares_bitboard() == initial_board


@pytest.mark.parametrize("board", ALL_CIRQ_BOARDS)
def test_quantum_capture_with_forced_measurement(board):
    """Splits piece on b1 to a1 and c1. Piece on a1 then captures piece on a5."""
    b = board(u.squares_to_bitboard(["b1", "a5"]))
    b.reset_starting_states = True
    b.do_move(
        move.Move(
            "b1",
            "a1",
            target2="c1",
            move_type=enums.MoveType.SPLIT_JUMP,
            move_variant=enums.MoveVariant.BASIC,
        )
    )
    b.do_move(
        move.Move(
            "a1",
            "a5",
            move_type=enums.MoveType.JUMP,
            move_variant=enums.MoveVariant.CAPTURE,
        )
    )
    assert b.is_classical()
    assert b.circuit == cirq.Circuit()
    assert b.ancilla_count == 0


@pytest.mark.parametrize("board", ALL_CIRQ_BOARDS)
def test_consecutive_quantum_captures_with_successful_measurement_outcome(board):
    """Splits piece on b2 to b8 and h2, then splits piece on e5 to d6 and f4.
   Piece on b8 then captures piece on d6, with successful measurement. Then piece on d6 captures piece on f4,
   also with a successful measurement."""
    b = board(u.squares_to_bitboard(["b2", "e5"]))
    b.reset_starting_states = True
    b.do_move(
        move.Move(
            "b2",
            "b8",
            target2="h2",
            move_type=enums.MoveType.SPLIT_JUMP,
            move_variant=enums.MoveVariant.BASIC,
        )
    )

    b.do_move(
        move.Move(
            "e5",
            "d6",
            target2="f4",
            move_type=enums.MoveType.SPLIT_JUMP,
            move_variant=enums.MoveVariant.BASIC,
        )
    )
    b.do_move(
        move.Move(
            "b8",
            "d6",
            move_type=enums.MoveType.JUMP,
            move_variant=enums.MoveVariant.CAPTURE,
            measurement=1,
        )
    )

    b.do_move(
        move.Move(
            "d6",
            "f4",
            move_type=enums.MoveType.JUMP,
            move_variant=enums.MoveVariant.CAPTURE,
            measurement=1,
        )
    )
    assert b.is_classical()
    assert b.circuit == cirq.Circuit()
    assert b.ancilla_count == 0


@pytest.mark.parametrize("board", ALL_CIRQ_BOARDS)
def test_measurement_without_fully_classical_position(board):
    """Splits piece on d3 to d7 and h3, then splits piece on b5 to b7 and b3.
   Piece on f5 then moves to c8. Piece on c8 then moves to h3, with failed measurement."""
    b = board(u.squares_to_bitboard(["b5", "f5", "d3"]))
    b.do_move(
        move.Move(
            "d3",
            "d7",
            target2="h3",
            move_type=enums.MoveType.SPLIT_JUMP,
            move_variant=enums.MoveVariant.BASIC,
        )
    )

    b.do_move(
        move.Move(
            "b5",
            "b7",
            target2="b3",
            move_type=enums.MoveType.SPLIT_JUMP,
            move_variant=enums.MoveVariant.BASIC,
        )
    )
    b.do_move(
        move.Move(
            "f5",
            "c8",
            move_type=enums.MoveType.JUMP,
            move_variant=enums.MoveVariant.BASIC,
        )
    )

    b.do_move(
        move.Move(
            "c8",
            "h3",
            move_type=enums.MoveType.JUMP,
            move_variant=enums.MoveVariant.BASIC,
            measurement=0,
        )
    )
    assert not b.is_classical()


@pytest.mark.parametrize("board", ALL_CIRQ_BOARDS)
def test_measurement_with_no_classical_board_change(board):
    """Splits piece on b2 to b7 and g2, then will split piece on d4 to d5 and e4.
   Piece on g4 then splits to f3 and e2. Then piece on g2 attempts to capture piece on e4,
   with a failed measurement outcome."""
    b = board(u.squares_to_bitboard(["b2", "d4", "g4"]))
    b.do_move(
        move.Move(
            "b2",
            "b7",
            target2="g2",
            move_type=enums.MoveType.SPLIT_JUMP,
            move_variant=enums.MoveVariant.BASIC,
        )
    )

    b.do_move(
        move.Move(
            "d4",
            "d5",
            target2="e4",
            move_type=enums.MoveType.SPLIT_JUMP,
            move_variant=enums.MoveVariant.BASIC,
        )
    )

    b.do_move(
        move.Move(
            "g4",
            "f3",
            target2="e2",
            move_type=enums.MoveType.SPLIT_JUMP,
            move_variant=enums.MoveVariant.BASIC,
        )
    )
    b.do_move(
        move.Move(
            "g2",
            "e4",
            move_type=enums.MoveType.JUMP,
            move_variant=enums.MoveVariant.CAPTURE,
            measurement=0,
        )
    )
    assert not b.is_classical()
=======
        assert_prob_about(probs, u.square_to_bit("a2"), 1, atol=0.1)
        assert_prob_about(probs, u.square_to_bit("a3"), 0, atol=0.1)
>>>>>>> 73b154cf
<|MERGE_RESOLUTION|>--- conflicted
+++ resolved
@@ -40,11 +40,7 @@
         seed = int(seed)
     else:
         seed = random.randrange(2 ** 32)
-<<<<<<< HEAD
-    print('Using seed', seed)
-=======
     print("Using seed", seed)
->>>>>>> 73b154cf
     return seed
 
 
@@ -1012,12 +1008,8 @@
         ]
     assert_samples_in(b, possibilities)
 
-<<<<<<< HEAD
-@pytest.mark.parametrize('board', ALL_CIRQ_BOARDS)
-=======
-
-@pytest.mark.parametrize("board", ALL_CIRQ_BOARDS)
->>>>>>> 73b154cf
+
+@pytest.mark.parametrize("board", ALL_CIRQ_BOARDS)
 def test_classical_ep(board):
     """Fully classical en passant."""
     b = board(u.squares_to_bitboard(["e5", "d5"]))
@@ -1247,12 +1239,8 @@
     board_probs2 = b.get_board_probability_distribution(100)
     assert board_probs1 == board_probs2
 
-<<<<<<< HEAD
-@pytest.mark.parametrize('board', ALL_CIRQ_BOARDS)
-=======
-
-@pytest.mark.parametrize("board", ALL_CIRQ_BOARDS)
->>>>>>> 73b154cf
+
+@pytest.mark.parametrize("board", ALL_CIRQ_BOARDS)
 def test_get_probability_distribution_split_jump_pre_cached(board):
     b = board(u.squares_to_bitboard(["a1", "b1"]))
     # Cache a split jump in advance.
@@ -1332,24 +1320,6 @@
 
 @pytest.mark.parametrize("board", ALL_CIRQ_BOARDS)
 def test_jump_with_successful_measurement_outcome(board):
-<<<<<<< HEAD
-    b = board(u.squares_to_bitboard(['b1', 'c2']))
-    b.do_move(
-        move.Move('b1', 'a3', target2='c3',
-                  move_type=enums.MoveType.SPLIT_JUMP,
-                  move_variant=enums.MoveVariant.BASIC))
-    b.do_move(
-        move.Move('c2', 'c3',
-                  move_type=enums.MoveType.JUMP,
-                  move_variant=enums.MoveVariant.EXCLUDED,
-                  measurement=1))
-    assert_samples_in(b, [u.squares_to_bitboard(['c3', 'a3'])])
-
-
-@pytest.mark.parametrize('board', ALL_CIRQ_BOARDS)
-def test_split_capture_with_successful_measurement_outcome(board):
-    b = board(0)
-=======
     b = board(u.squares_to_bitboard(["b1", "c2"]))
     b.do_move(
         move.Move(
@@ -1374,7 +1344,6 @@
 
 def test_split_capture_with_successful_measurement_outcome():
     b = simulator(0)
->>>>>>> 73b154cf
     # Repeat the moves several times because the do_move calls will trigger a
     # measurement.
     for _ in range(10):
@@ -1408,11 +1377,7 @@
             assert set(u.bitboard_to_squares(sample)) == expected
 
 
-<<<<<<< HEAD
-@pytest.mark.parametrize('board', ALL_CIRQ_BOARDS)
-=======
-@pytest.mark.parametrize("board", ALL_CIRQ_BOARDS)
->>>>>>> 73b154cf
+@pytest.mark.parametrize("board", ALL_CIRQ_BOARDS)
 def test_split_capture_with_failed_measurement_outcome(board):
     b = board(0)
     # Repeat the moves several times because the do_move calls will trigger a
@@ -1447,9 +1412,8 @@
         # piece on either a2 or a3 so post-filtered samples may not contain a2
         # in rare cases.
         probs = b.get_probability_distribution(100)
-<<<<<<< HEAD
-        assert_prob_about(probs, u.square_to_bit('a2'), 1, atol=0.1)
-        assert_prob_about(probs, u.square_to_bit('a3'), 0, atol=0.1)
+        assert_prob_about(probs, u.square_to_bit("a2"), 1, atol=0.1)
+        assert_prob_about(probs, u.square_to_bit("a3"), 0, atol=0.1)
 
 
 @pytest.mark.parametrize("board", ALL_CIRQ_BOARDS)
@@ -1724,8 +1688,4 @@
             measurement=0,
         )
     )
-    assert not b.is_classical()
-=======
-        assert_prob_about(probs, u.square_to_bit("a2"), 1, atol=0.1)
-        assert_prob_about(probs, u.square_to_bit("a3"), 0, atol=0.1)
->>>>>>> 73b154cf
+    assert not b.is_classical()
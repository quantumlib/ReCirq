--- conflicted
+++ resolved
@@ -914,10 +914,6 @@
     assert len(b.timing_stats) == 2
     assert len(b.timing_stats['test_action']) == 2
     assert b.timing_stats['test_action'][-1] == expected_time_2
-<<<<<<< HEAD
-    
-=======
-
 
 @pytest.mark.parametrize('board', ALL_CIRQ_BOARDS)
 def test_caching_accumulations_different_repetition_not_cached(board):
@@ -944,5 +940,4 @@
                   move_variant=enums.MoveVariant.BASIC))
     probs1 = b.get_probability_distribution(100)
     probs2 = b.get_probability_distribution(100)
-    assert probs1 == probs2
->>>>>>> e796b282
+    assert probs1 == probs2
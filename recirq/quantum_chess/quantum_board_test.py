--- conflicted
+++ resolved
@@ -1,3 +1,4 @@
+
 # Copyright 2020 Google
 #
 # Licensed under the Apache License, Version 2.0 (the "License");
@@ -1256,11 +1257,8 @@
         move_variant=enums.MoveVariant.BASIC,
     )
     b.do_move(m1)
-<<<<<<< HEAD
-    probs = b.get_probability_distribution(1000)
-=======
-    probs = list(b.get_probability_distribution(100))
->>>>>>> d735355c
+
+    probs = list(b.get_probability_distribution(1000))
     b.do_move(m2)
     b.clear_debug_log()
     # Expected probability with the cache applied
@@ -1269,15 +1267,10 @@
     probs[square_to_bit("d1")] = b.cache[cache_key]["target2"]
 
     # Get probability distribution should apply the cache without rerunning _generate_accumulations.
-<<<<<<< HEAD
-    probs2 = b.get_probability_distribution(1000, use_cache=True)
-    full_squares = b.get_full_squares_bitboard(1000, use_cache=True)
-    empty_squares = b.get_empty_squares_bitboard(1000, use_cache=True)
-=======
-    probs2 = b.get_probability_distribution(100)
-    full_squares = b.get_full_squares_bitboard(100)
-    empty_squares = b.get_empty_squares_bitboard(100)
->>>>>>> d735355c
+
+    probs2 = b.get_probability_distribution(1000)
+    full_squares = b.get_full_squares_bitboard(1000)
+    empty_squares = b.get_empty_squares_bitboard(1000)
 
     assert tuple(probs) == probs2
     # Check that the second run and getting full and empty bitboards did not trigger any new logs.
